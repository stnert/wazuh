--- conflicted
+++ resolved
@@ -207,15 +207,9 @@
 
 
 @pytest.mark.parametrize('array, sort_by, order, expected_exception', [
-<<<<<<< HEAD
     ([{'test': 'test'}], None, 'asc', 1402),
     ('{}', None, 'random', 1402),
     (mock_array, ['test'], False, 1403)
-=======
-    ([{'test': 'test'}], None, 'asc', 1404),
-    ('{}', None, 'ramdom', 1402),
-    (mock_array, ['test'], 'asc', 1403)
->>>>>>> be5a7d19
 ])
 def test_sort_array_error(array, sort_by, order, expected_exception):
     """Tests sort_array function for all exceptions.
@@ -321,12 +315,7 @@
                          [((1000, 1000), None, None),
                           ((1000, 1000), (12345, 12345), None),
                           ((1000, 1000), None, 0o660),
-<<<<<<< HEAD
                           ((1000, 1000), (12345, 12345), 0o660)]
-=======
-                          ((1000, 1000), (12345, 12345), 0o660)
-                          ]
->>>>>>> be5a7d19
                          )
 @patch('wazuh.utils.chown')
 @patch('wazuh.utils.chmod')
@@ -422,15 +411,6 @@
 
         assert type(result) == bytes
 
-<<<<<<< HEAD
-=======
-        # with patch('wazuh.utils.hashlib.set.__init__', side_effect = Exception):
-        # mock.return_value.union.side_effect= Exception
-        # result = get_hash(filename='test_file', return_hex=False)
-
-        # assert type(result) == bytes
-
->>>>>>> be5a7d19
 
 @patch('wazuh.utils.open')
 @patch('wazuh.utils.iter', return_value=['1', '2'])
@@ -927,12 +907,8 @@
                          backend=WazuhDBBackend(agent_id=0), count=5,
                          get_data=None, date_fields=['date1', 'date2'])
 
-<<<<<<< HEAD
     query._add_select_to_query()
     query._get_total_items()
-=======
-    query.query_filters = [{'field': 'os.name', 'level': 0, 'separator': ';'}]
->>>>>>> be5a7d19
 
     mock_conn_db.assert_called_once_with()
 
@@ -1228,11 +1204,7 @@
                                                              mock_glob):
     """Test WazuhDBQueryDistinct._add_filters_to_query function."""
     query = WazuhDBQueryDistinct(offset=0, limit=1, sort=None, search=None,
-<<<<<<< HEAD
                                  query=None, select={'name'},
-=======
-                                 query=None, select={'fields': ['name']},
->>>>>>> be5a7d19
                                  fields={'name': '`group`'}, count=True,
                                  get_data=True, default_sort_field='`group`',
                                  backend=WazuhDBBackend(agent_id=1),
@@ -1322,11 +1294,7 @@
     """Test WazuhDBQueryGroupBy._get_total_items function."""
     query = WazuhDBQueryGroupBy(filter_fields={'fields': ['name']}, offset=0,
                                 limit=1, table='agent', sort=None, search=None,
-<<<<<<< HEAD
                                 select={'name'}, filters=None,
-=======
-                                select={'fields': set(['name'])}, filters=None,
->>>>>>> be5a7d19
                                 fields={'name': '`group`'}, query=None,
                                 default_sort_field=None, get_data=None,
                                 default_sort_order='ASC',
@@ -1345,17 +1313,8 @@
 @patch('socket.socket.connect')
 @patch('wazuh.utils.WazuhDBQuery._add_select_to_query')
 @patch('wazuh.utils.WazuhDBQuery._parse_select_filter')
-<<<<<<< HEAD
 def test_WazuhDBQueryGroupBy_protected_add_select_to_query(mock_parse, mock_add, mock_socket_conn, mock_isfile,
                                                            mock_conn_db, mock_glob):
-=======
-def test_WazuhDBQueryGroupBy_protected_add_select_to_query(mock_parse,
-                                                           mock_add,
-                                                           mock_socket_conn,
-                                                           mock_isfile,
-                                                           mock_conn_db,
-                                                           mock_glob):
->>>>>>> be5a7d19
     """Test WazuhDBQueryGroupBy._add_select_to_query function."""
     query = WazuhDBQueryGroupBy(filter_fields={'fields': ['name']}, offset=0,
                                 limit=1, table='agent', sort=None, search=None,
@@ -1424,10 +1383,6 @@
         item_keys = set(item.keys())
         assert (len(item_keys) == len(input_array[0]))
         assert (item_keys == set(input_array[0].keys()))
-<<<<<<< HEAD
-
-    assert (len(result) == return_length)
-=======
 
     assert (len(result) == return_length)
 
@@ -1476,5 +1431,4 @@
         for element in result:
             assert element == expected_result
     except WazuhError as e:
-        assert e.code == 1724
->>>>>>> be5a7d19
+        assert e.code == 1724