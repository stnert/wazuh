<<<<<<< HEAD
#!/usr/bin/env python
# Copyright (C) 2015-2020, Wazuh Inc.
# Created by Wazuh, Inc. <info@wazuh.com>.
# This program is free software; you can redistribute it and/or modify it under the terms of GPLv2

import os
import sys
from unittest.mock import patch, MagicMock

import pytest

with patch('wazuh.common.getgrnam'):
    with patch('wazuh.common.getpwnam'):
        sys.modules['wazuh.rbac.orm'] = MagicMock()
        sys.modules['api'] = MagicMock()
        import wazuh.rbac.decorators
        del sys.modules['wazuh.rbac.orm']
        del sys.modules['api']
        from wazuh.tests.util import RBAC_bypasser
        wazuh.rbac.decorators.expose_resources = RBAC_bypasser

        from wazuh.exception import WazuhInternalError, WazuhError
        from wazuh.results import AffectedItemsWazuhResult
        from wazuh import decoder


# Variables

test_data_path = os.path.dirname(os.path.dirname(os.path.realpath(__file__)))
decoder_ossec_conf = {
    'ruleset': {
        'decoder_dir': ['core/tests/data/decoders'],
        'decoder_exclude': 'test2_decoders.xml'
    }
}

decoder_ossec_conf_2 = {
    'ruleset': {
        'decoder_dir': ['core/tests/data/decoders'],
        'decoder_exclude': 'wrong_decoders.xml'
    }
}


# Module patches

@pytest.fixture(scope='module', autouse=True)
def mock_ossec_path():
    with patch('wazuh.common.ossec_path', new=test_data_path):
        with patch('wazuh.configuration.get_ossec_conf', return_value=decoder_ossec_conf):
            yield


# Tests

@pytest.mark.parametrize('names, status, filename, relative_dirname, parents, expected_names, expected_total_failed', [
    (None, None, None, None, False, {'agent-buffer', 'json', 'agent-upgrade', 'wazuh', 'agent-restart'}, 0),
    (['agent-buffer'], None, None, None, False, {'agent-buffer'}, 0),
    (['agent-buffer', 'non_existing'], None, None, None, False, {'agent-buffer'}, 1),
    (None, 'enabled', None, None, False, {'agent-buffer', 'agent-upgrade', 'wazuh', 'agent-restart'}, 0),
    (None, 'disabled', None, None, False, {'json'}, 0),
    (['agent-upgrade', 'non_existing', 'json'], 'enabled', None, None, False, {'agent-upgrade'}, 1),
    (None, None, 'test1_decoders.xml', None, False, {'agent-buffer', 'agent-upgrade', 'wazuh', 'agent-restart'}, 0),
    (None, None, 'test2_decoders.xml', 'core/tests/data/decoders', False, {'json'}, 0),
    (None, 'all', None, 'core/tests/data/decoders', True, {'wazuh', 'json'}, 0),
    (None, 'all', None, 'nothing_here', False, set(), 0)
])
def test_get_decoders(names, status, filename, relative_dirname, parents, expected_names, expected_total_failed):
    wrong_decoder_original_path = os.path.join(test_data_path, 'core/tests/data/decoders', 'wrong_decoders.xml')
    wrong_decoder_tmp_path = os.path.join(test_data_path, 'core/tests/data', 'wrong_decoders.xml')
    try:
        os.rename(wrong_decoder_original_path, wrong_decoder_tmp_path)
        # UUT call
        result = decoder.get_decoders(names=names, status=status, filename=filename, relative_dirname=relative_dirname,
                                      parents=parents)
        assert isinstance(result, AffectedItemsWazuhResult)
        # Build result names set from response for filter validation
        result_names = {d['name'] for d in result.affected_items}
        assert result_names == expected_names
        # Assert failed items length matches expected result
        assert result.total_failed_items == expected_total_failed
    finally:
        os.rename(wrong_decoder_tmp_path, wrong_decoder_original_path)


@pytest.mark.parametrize('conf, exception', [
    (decoder_ossec_conf, None),
    ({'ruleset': None}, WazuhInternalError(1500))
])
def test_get_decoders_files(conf, exception):
    with patch('wazuh.configuration.get_ossec_conf', return_value=conf):
        try:
            # UUT call
            result = decoder.get_decoders_files()
            assert isinstance(result, AffectedItemsWazuhResult)
            # Assert result is a list with at least one dict element with the appropriate fields
            assert isinstance(result.affected_items, list)
            assert len(result.affected_items) != 0
            for item in result.affected_items:
                assert {'filename', 'relative_dirname', 'status'}.issubset(set(item))
            assert result.total_affected_items == len(result.affected_items)
        except WazuhInternalError as e:
            # If the UUT call returns an exception we check it has the appropriate error code
            assert e.code == exception.code


@pytest.mark.parametrize('status, relative_dirname, filename, expected_files', [
    (None, None, None, {'test1_decoders.xml', 'test2_decoders.xml', 'wrong_decoders.xml'}),
    ('all', None, None, {'test1_decoders.xml', 'test2_decoders.xml', 'wrong_decoders.xml'}),
    ('enabled', None, None, {'test1_decoders.xml', 'wrong_decoders.xml'}),
    ('disabled', None, None, {'test2_decoders.xml'}),
    ('all', 'core/tests/data/decoders', None, {'test1_decoders.xml', 'test2_decoders.xml', 'wrong_decoders.xml'}),
    ('all', 'wrong_path', None, set()),
    ('disabled', 'core/tests/data/decoders', None, {'test2_decoders.xml'}),
    (None, 'core/tests/data/decoders', 'test2_decoders.xml', {'test2_decoders.xml'}),
    ('disabled', 'core/tests/data/decoders', 'test2_decoders.xml', {'test2_decoders.xml'}),
    ('enabled', 'core/tests/data/decoders', 'test2_decoders.xml', set()),
    ('enabled', None, 'test1_decoders.xml', {'test1_decoders.xml'}),
    (None, None, ['test1_decoders.xml', 'test2_decoders.xml'], {'test1_decoders.xml', 'test2_decoders.xml'}),
    ('enabled', None, ['test1_decoders.xml', 'test2_decoders.xml'], {'test1_decoders.xml'}),
    ('disabled', None, ['wrong_decoders.xml', 'test2_decoders.xml', 'non_existing.xml'], {'test2_decoders.xml'}),
    (None, None, 'non_existing.xml', set()),
])
def test_get_decoders_files_filters(status, relative_dirname, filename, expected_files):
    # UUT call
    result = decoder.get_decoders_files(status=status, relative_dirname=relative_dirname, filename=filename)
    assert isinstance(result, AffectedItemsWazuhResult)
    # Build result_files set from response for filter validation
    result_files = {d['filename'] for d in result.affected_items}
    assert result_files == expected_files


@pytest.mark.parametrize('filename', [
    'test1_decoders.xml',
    'test2_decoders.xml',
    'wrong_decoders.xml',
])
def test_get_file(filename):
    # UUT call
    result = decoder.get_file(filename=filename)
    # We assert the result is a plain text str
    assert isinstance(result, str)


def test_get_file_exceptions():
    with pytest.raises(WazuhError, match=r'.* 1503 .*'):
        # UUT 1st call using a non-existing file that returns 0 decoders
        decoder.get_file(filename='non_existing_file.xml')
    with patch('builtins.open', return_value=Exception):
        with pytest.raises(WazuhInternalError, match=r'.* 1501 .*'):
            # UUT 2nd call forcing en error opening decoder file
            decoder.get_file(filename='test1_decoders.xml')
    with pytest.raises(WazuhError, match=r'.* 1502 .*'):
        try:
            filename = 'test2_decoders.xml'
            os.chmod(os.path.join(test_data_path, 'core/tests/data/decoders', filename), 000)
            # UUT 3rd call forcing a permissions error opening decoder file
            decoder.get_file(filename=filename)
        finally:
            os.chmod(os.path.join(test_data_path, 'core/tests/data/decoders', filename), 777)
=======
# Copyright (C) 2015-2020, Wazuh Inc.
# Created by Wazuh, Inc. <info@wazuh.com>.
# This program is free software; you can redistribute it and/or modify it under the terms of GPLv2

from unittest.mock import patch, mock_open
import pytest

with patch('wazuh.common.ossec_uid'):
    with patch('wazuh.common.ossec_gid'):
        from wazuh.decoder import Decoder
        from wazuh.exception import WazuhException

decoder_ossec_conf = {
    'decoder_dir': ['ruleset/decoders'],
    'decoder_exclude': 'decoders1.xml'
}

decoder_contents = '''
<decoder name="agent-buffer" random="random">
  <parent>wazuh</parent>
  <prematch offset="after_parent">^Agent buffer:</prematch>
  <regex offset="after_prematch">^ '(\\S+)'.</regex>
  <order>level</order>
</decoder>
    '''

mocked_items = {
    'items': [{'path': 'mocked_path'}]
}

mock_search = {
    'value': 'a',
    'negation': ''
}

@pytest.fixture()
def open_mock(monkeypatch):
    monkeypatch.setattr("wazuh.decoder.glob", decoders_files)
    monkeypatch.setattr("wazuh.configuration.get_ossec_conf", lambda section: decoder_ossec_conf)
    return mock_open(read_data=decoder_contents)


def decoders_files(file_path):
    """Return a list of decoders names.

    :param file_path: A glob file path containing *.xml in the end.
    :return: A generator
    """
    return map(lambda x: file_path.replace('*.xml', f'decoders{x}.xml'), range(2))


def test_decoder__init__():
    dec = Decoder()
    assert dec.file is None
    assert dec.path is None
    assert dec.name is None
    assert dec.position is None
    assert dec.status is None
    assert isinstance(dec.details, dict)


def test_decoder__str__():
    result = Decoder().__str__()
    assert isinstance(result, str)


def test_decoder_to_dict():
    result = Decoder().to_dict()
    assert isinstance(result, dict)


@pytest.mark.parametrize('detail, value, details', [
    ('regex', 'w+', {}),
    ('regex', 'w+', {'regex':'*'}),
    ('random', 'random', {})
])
def test_add_detail(detail, value, details):
    dec = Decoder()
    dec.details = dict(frozenset(details.items()))
    dec.add_detail(detail, value)
    if not details:
        assert isinstance(dec.details[detail], str)
    else:
        assert isinstance(dec.details[detail], list)



@pytest.mark.parametrize('func', [
    Decoder.get_decoders_files,
    Decoder.get_decoders
])
@pytest.mark.parametrize('status', [
    None,
    'all',
    'enabled',
    'disabled',
    'random'
])
def test_get_decoders_file_status(status, func, open_mock):
    """Test getting decoders using status filter."""
    if status == 'random':
        with pytest.raises(WazuhException, match='.* 1202 .*'):
            if func == Decoder.get_decoders:
                filters = {'status': status}
                func(filters=filters)
            else:
                func(status=status)
    else:
        with patch('builtins.open', open_mock):
            if func == Decoder.get_decoders:
                filters = {'status': status}
                d_files = func(filters=filters)
            else:
                d_files = func(status=status)
            if isinstance(d_files['items'][0], Decoder):
                d_files['items'] = list(map(lambda x: x.to_dict(), d_files['items']))
            if status is None or status == 'all':
                assert d_files['totalItems'] == 2
                assert d_files['items'][0]['status'] == 'enabled'
                assert d_files['items'][1]['status'] == 'disabled'
            else:
                assert d_files['totalItems'] == 1
                assert d_files['items'][0]['status'] == status


@pytest.mark.parametrize('func', [
    Decoder.get_decoders_files,
    Decoder.get_decoders
])
@pytest.mark.parametrize('path', [
    None,
    'ruleset/decoders',
    'random'
])
def test_get_decoders_file_path(path, func, open_mock):
    """Test getting decoders files filtering by path."""
    with patch('builtins.open', open_mock):
        if func == Decoder.get_decoders:
            filters = {'path': path}
            d_files = func(filters=filters)
        else:
            d_files = func(path=path)
        if path == 'random':
            assert d_files['totalItems'] == 0
            assert len(d_files['items']) == 0
        else:
            assert d_files['totalItems'] == 2
            if isinstance(d_files['items'][0], Decoder):
                d_files['items'] = list(map(lambda x: x.to_dict(), d_files['items']))
            assert d_files['items'][0]['path'] == 'ruleset/decoders'


@pytest.mark.parametrize('func', [
    Decoder.get_decoders_files,
    Decoder.get_decoders
])
@pytest.mark.parametrize('offset, limit', [
    (0, 0),
    (0, 1),
    (0, 500),
    (1, 500),
    (2, 500),
    (3, 500)
])
def test_get_decoders_file_pagination(offset, limit, func, open_mock):
    """Test getting decoders files using offset and limit."""
    if limit > 0:
        with patch('builtins.open', open_mock):
            d_files = func(offset=offset, limit=limit)
            limit = d_files['totalItems'] if limit > d_files['totalItems'] else limit
            assert d_files['totalItems'] == 2
            assert len(d_files['items']) == (limit - offset if limit > offset else 0)
    else:
        with pytest.raises(WazuhException, match='.* 1406 .*'):
            Decoder.get_decoders_files(offset=offset, limit=limit)


@pytest.mark.parametrize('func', [
    Decoder.get_decoders_files,
    Decoder.get_decoders
])
@pytest.mark.parametrize('sort', [
    None,
    {"fields": ["file"], "order": "asc"},
    {"fields": ["file"], "order": "desc"}
])
def test_get_decoders_file_sort(sort, func, open_mock):
    """Tests getting decoders files and sorting results."""
    with patch('builtins.open', open_mock):
        d_files = func(sort=sort)
        if isinstance(d_files['items'][0], Decoder):
            d_files['items'] = list(map(lambda x: x.to_dict(), d_files['items']))
        if sort is not None:
            assert d_files['items'][0]['file'] == f"decoders{'0' if sort['order'] == 'asc' else '1'}.xml"


@pytest.mark.parametrize('search', [
    None,
    {"value": "1", "negation": 0},
    {"value": "1", "negation": 1}
])
def test_get_decoders_file_search(search, open_mock):
    """Test getting decoders files and searching results."""
    with patch('builtins.open', open_mock):
        d_files = Decoder.get_decoders_files(search=search)
        if isinstance(d_files['items'][0], Decoder):
            d_files['items'] = list(map(lambda x: x.to_dict(), d_files['items']))
        if search is not None:
            assert d_files['items'][0]['file'] == f"decoders{'0' if search['negation'] else '1'}.xml"


@patch('wazuh.configuration.get_ossec_conf', return_value=None)
def test_private_get_files_empty_conf(*mocked_args):
    """Tests empty ossec.conf section exception."""
    with pytest.raises(WazuhException, match='.* 1500 .*'):
        Decoder.get_decoders_files()


@pytest.mark.parametrize('mock_conf', [
    {
        'decoder_dir': ['ruleset/decoders'],
        'decoder_include': ['decoders1.xml'],
    },
    {
        'decoder_dir': 'ruleset/decoders',
        'decoder_include': 'decoders1.xml',
    }
])
def test_private_get_files_list_conf(mock_conf):
    """Test with decoder_dir as a list and as a string, also with decoder_include."""
    with patch('wazuh.configuration.get_ossec_conf', return_value=mock_conf):
        result = Decoder.get_decoders_files(file='mock.xml')
        assert isinstance(result, dict)


@pytest.mark.parametrize('name', [
    None,
    'random',
    'agent-buffer'
])
@pytest.mark.parametrize('file_', [
    None,
    'random',
    'decoders1.xml'
])
def test_get_decoders_name(name, file_, open_mock):
    """Tests getting decoders by name and file filtering."""
    with patch('builtins.open', open_mock):
        filters = {'name': name, 'file': file_}
        result = Decoder.get_decoders(filters=filters, search=mock_search)
        if name == 'agent-buffer' and file_ == 'decoders1.xml':
            assert result['items'][0].name == 'agent-buffer'
        else:
            assert isinstance(result, dict)


def test_get_decoders_parents(open_mock):
    """Test getting parent decoders."""
    with patch('builtins.open', open_mock):
        filters = {'parents': True}
        result = Decoder.get_decoders(filters=filters)
        assert isinstance(result, dict)


def test_private_load_decoders_from_file(open_mock):
    """
    Tests_load_decoders_from_file
    """
    with patch('builtins.open', open_mock):
        result = Decoder.get_decoders()

        assert isinstance(result, dict)


@patch('wazuh.decoder.load_wazuh_xml', side_effect=Exception)
def test_private_load_decoders_from_file_exceptions(mock_load):
    """Test exceptions for load wazuh xml."""
    with pytest.raises(WazuhException, match='.* 1501 .*'):
        Decoder.get_decoders()
>>>>>>> 6df80d87
<|MERGE_RESOLUTION|>--- conflicted
+++ resolved
@@ -1,442 +1,160 @@
-<<<<<<< HEAD
-#!/usr/bin/env python
-# Copyright (C) 2015-2020, Wazuh Inc.
-# Created by Wazuh, Inc. <info@wazuh.com>.
-# This program is free software; you can redistribute it and/or modify it under the terms of GPLv2
-
-import os
-import sys
-from unittest.mock import patch, MagicMock
-
-import pytest
-
-with patch('wazuh.common.getgrnam'):
-    with patch('wazuh.common.getpwnam'):
-        sys.modules['wazuh.rbac.orm'] = MagicMock()
-        sys.modules['api'] = MagicMock()
-        import wazuh.rbac.decorators
-        del sys.modules['wazuh.rbac.orm']
-        del sys.modules['api']
-        from wazuh.tests.util import RBAC_bypasser
-        wazuh.rbac.decorators.expose_resources = RBAC_bypasser
-
-        from wazuh.exception import WazuhInternalError, WazuhError
-        from wazuh.results import AffectedItemsWazuhResult
-        from wazuh import decoder
-
-
-# Variables
-
-test_data_path = os.path.dirname(os.path.dirname(os.path.realpath(__file__)))
-decoder_ossec_conf = {
-    'ruleset': {
-        'decoder_dir': ['core/tests/data/decoders'],
-        'decoder_exclude': 'test2_decoders.xml'
-    }
-}
-
-decoder_ossec_conf_2 = {
-    'ruleset': {
-        'decoder_dir': ['core/tests/data/decoders'],
-        'decoder_exclude': 'wrong_decoders.xml'
-    }
-}
-
-
-# Module patches
-
-@pytest.fixture(scope='module', autouse=True)
-def mock_ossec_path():
-    with patch('wazuh.common.ossec_path', new=test_data_path):
-        with patch('wazuh.configuration.get_ossec_conf', return_value=decoder_ossec_conf):
-            yield
-
-
-# Tests
-
-@pytest.mark.parametrize('names, status, filename, relative_dirname, parents, expected_names, expected_total_failed', [
-    (None, None, None, None, False, {'agent-buffer', 'json', 'agent-upgrade', 'wazuh', 'agent-restart'}, 0),
-    (['agent-buffer'], None, None, None, False, {'agent-buffer'}, 0),
-    (['agent-buffer', 'non_existing'], None, None, None, False, {'agent-buffer'}, 1),
-    (None, 'enabled', None, None, False, {'agent-buffer', 'agent-upgrade', 'wazuh', 'agent-restart'}, 0),
-    (None, 'disabled', None, None, False, {'json'}, 0),
-    (['agent-upgrade', 'non_existing', 'json'], 'enabled', None, None, False, {'agent-upgrade'}, 1),
-    (None, None, 'test1_decoders.xml', None, False, {'agent-buffer', 'agent-upgrade', 'wazuh', 'agent-restart'}, 0),
-    (None, None, 'test2_decoders.xml', 'core/tests/data/decoders', False, {'json'}, 0),
-    (None, 'all', None, 'core/tests/data/decoders', True, {'wazuh', 'json'}, 0),
-    (None, 'all', None, 'nothing_here', False, set(), 0)
-])
-def test_get_decoders(names, status, filename, relative_dirname, parents, expected_names, expected_total_failed):
-    wrong_decoder_original_path = os.path.join(test_data_path, 'core/tests/data/decoders', 'wrong_decoders.xml')
-    wrong_decoder_tmp_path = os.path.join(test_data_path, 'core/tests/data', 'wrong_decoders.xml')
-    try:
-        os.rename(wrong_decoder_original_path, wrong_decoder_tmp_path)
-        # UUT call
-        result = decoder.get_decoders(names=names, status=status, filename=filename, relative_dirname=relative_dirname,
-                                      parents=parents)
-        assert isinstance(result, AffectedItemsWazuhResult)
-        # Build result names set from response for filter validation
-        result_names = {d['name'] for d in result.affected_items}
-        assert result_names == expected_names
-        # Assert failed items length matches expected result
-        assert result.total_failed_items == expected_total_failed
-    finally:
-        os.rename(wrong_decoder_tmp_path, wrong_decoder_original_path)
-
-
-@pytest.mark.parametrize('conf, exception', [
-    (decoder_ossec_conf, None),
-    ({'ruleset': None}, WazuhInternalError(1500))
-])
-def test_get_decoders_files(conf, exception):
-    with patch('wazuh.configuration.get_ossec_conf', return_value=conf):
-        try:
-            # UUT call
-            result = decoder.get_decoders_files()
-            assert isinstance(result, AffectedItemsWazuhResult)
-            # Assert result is a list with at least one dict element with the appropriate fields
-            assert isinstance(result.affected_items, list)
-            assert len(result.affected_items) != 0
-            for item in result.affected_items:
-                assert {'filename', 'relative_dirname', 'status'}.issubset(set(item))
-            assert result.total_affected_items == len(result.affected_items)
-        except WazuhInternalError as e:
-            # If the UUT call returns an exception we check it has the appropriate error code
-            assert e.code == exception.code
-
-
-@pytest.mark.parametrize('status, relative_dirname, filename, expected_files', [
-    (None, None, None, {'test1_decoders.xml', 'test2_decoders.xml', 'wrong_decoders.xml'}),
-    ('all', None, None, {'test1_decoders.xml', 'test2_decoders.xml', 'wrong_decoders.xml'}),
-    ('enabled', None, None, {'test1_decoders.xml', 'wrong_decoders.xml'}),
-    ('disabled', None, None, {'test2_decoders.xml'}),
-    ('all', 'core/tests/data/decoders', None, {'test1_decoders.xml', 'test2_decoders.xml', 'wrong_decoders.xml'}),
-    ('all', 'wrong_path', None, set()),
-    ('disabled', 'core/tests/data/decoders', None, {'test2_decoders.xml'}),
-    (None, 'core/tests/data/decoders', 'test2_decoders.xml', {'test2_decoders.xml'}),
-    ('disabled', 'core/tests/data/decoders', 'test2_decoders.xml', {'test2_decoders.xml'}),
-    ('enabled', 'core/tests/data/decoders', 'test2_decoders.xml', set()),
-    ('enabled', None, 'test1_decoders.xml', {'test1_decoders.xml'}),
-    (None, None, ['test1_decoders.xml', 'test2_decoders.xml'], {'test1_decoders.xml', 'test2_decoders.xml'}),
-    ('enabled', None, ['test1_decoders.xml', 'test2_decoders.xml'], {'test1_decoders.xml'}),
-    ('disabled', None, ['wrong_decoders.xml', 'test2_decoders.xml', 'non_existing.xml'], {'test2_decoders.xml'}),
-    (None, None, 'non_existing.xml', set()),
-])
-def test_get_decoders_files_filters(status, relative_dirname, filename, expected_files):
-    # UUT call
-    result = decoder.get_decoders_files(status=status, relative_dirname=relative_dirname, filename=filename)
-    assert isinstance(result, AffectedItemsWazuhResult)
-    # Build result_files set from response for filter validation
-    result_files = {d['filename'] for d in result.affected_items}
-    assert result_files == expected_files
-
-
-@pytest.mark.parametrize('filename', [
-    'test1_decoders.xml',
-    'test2_decoders.xml',
-    'wrong_decoders.xml',
-])
-def test_get_file(filename):
-    # UUT call
-    result = decoder.get_file(filename=filename)
-    # We assert the result is a plain text str
-    assert isinstance(result, str)
-
-
-def test_get_file_exceptions():
-    with pytest.raises(WazuhError, match=r'.* 1503 .*'):
-        # UUT 1st call using a non-existing file that returns 0 decoders
-        decoder.get_file(filename='non_existing_file.xml')
-    with patch('builtins.open', return_value=Exception):
-        with pytest.raises(WazuhInternalError, match=r'.* 1501 .*'):
-            # UUT 2nd call forcing en error opening decoder file
-            decoder.get_file(filename='test1_decoders.xml')
-    with pytest.raises(WazuhError, match=r'.* 1502 .*'):
-        try:
-            filename = 'test2_decoders.xml'
-            os.chmod(os.path.join(test_data_path, 'core/tests/data/decoders', filename), 000)
-            # UUT 3rd call forcing a permissions error opening decoder file
-            decoder.get_file(filename=filename)
-        finally:
-            os.chmod(os.path.join(test_data_path, 'core/tests/data/decoders', filename), 777)
-=======
-# Copyright (C) 2015-2020, Wazuh Inc.
-# Created by Wazuh, Inc. <info@wazuh.com>.
-# This program is free software; you can redistribute it and/or modify it under the terms of GPLv2
-
-from unittest.mock import patch, mock_open
-import pytest
-
-with patch('wazuh.common.ossec_uid'):
-    with patch('wazuh.common.ossec_gid'):
-        from wazuh.decoder import Decoder
-        from wazuh.exception import WazuhException
-
-decoder_ossec_conf = {
-    'decoder_dir': ['ruleset/decoders'],
-    'decoder_exclude': 'decoders1.xml'
-}
-
-decoder_contents = '''
-<decoder name="agent-buffer" random="random">
-  <parent>wazuh</parent>
-  <prematch offset="after_parent">^Agent buffer:</prematch>
-  <regex offset="after_prematch">^ '(\\S+)'.</regex>
-  <order>level</order>
-</decoder>
-    '''
-
-mocked_items = {
-    'items': [{'path': 'mocked_path'}]
-}
-
-mock_search = {
-    'value': 'a',
-    'negation': ''
-}
-
-@pytest.fixture()
-def open_mock(monkeypatch):
-    monkeypatch.setattr("wazuh.decoder.glob", decoders_files)
-    monkeypatch.setattr("wazuh.configuration.get_ossec_conf", lambda section: decoder_ossec_conf)
-    return mock_open(read_data=decoder_contents)
-
-
-def decoders_files(file_path):
-    """Return a list of decoders names.
-
-    :param file_path: A glob file path containing *.xml in the end.
-    :return: A generator
-    """
-    return map(lambda x: file_path.replace('*.xml', f'decoders{x}.xml'), range(2))
-
-
-def test_decoder__init__():
-    dec = Decoder()
-    assert dec.file is None
-    assert dec.path is None
-    assert dec.name is None
-    assert dec.position is None
-    assert dec.status is None
-    assert isinstance(dec.details, dict)
-
-
-def test_decoder__str__():
-    result = Decoder().__str__()
-    assert isinstance(result, str)
-
-
-def test_decoder_to_dict():
-    result = Decoder().to_dict()
-    assert isinstance(result, dict)
-
-
-@pytest.mark.parametrize('detail, value, details', [
-    ('regex', 'w+', {}),
-    ('regex', 'w+', {'regex':'*'}),
-    ('random', 'random', {})
-])
-def test_add_detail(detail, value, details):
-    dec = Decoder()
-    dec.details = dict(frozenset(details.items()))
-    dec.add_detail(detail, value)
-    if not details:
-        assert isinstance(dec.details[detail], str)
-    else:
-        assert isinstance(dec.details[detail], list)
-
-
-
-@pytest.mark.parametrize('func', [
-    Decoder.get_decoders_files,
-    Decoder.get_decoders
-])
-@pytest.mark.parametrize('status', [
-    None,
-    'all',
-    'enabled',
-    'disabled',
-    'random'
-])
-def test_get_decoders_file_status(status, func, open_mock):
-    """Test getting decoders using status filter."""
-    if status == 'random':
-        with pytest.raises(WazuhException, match='.* 1202 .*'):
-            if func == Decoder.get_decoders:
-                filters = {'status': status}
-                func(filters=filters)
-            else:
-                func(status=status)
-    else:
-        with patch('builtins.open', open_mock):
-            if func == Decoder.get_decoders:
-                filters = {'status': status}
-                d_files = func(filters=filters)
-            else:
-                d_files = func(status=status)
-            if isinstance(d_files['items'][0], Decoder):
-                d_files['items'] = list(map(lambda x: x.to_dict(), d_files['items']))
-            if status is None or status == 'all':
-                assert d_files['totalItems'] == 2
-                assert d_files['items'][0]['status'] == 'enabled'
-                assert d_files['items'][1]['status'] == 'disabled'
-            else:
-                assert d_files['totalItems'] == 1
-                assert d_files['items'][0]['status'] == status
-
-
-@pytest.mark.parametrize('func', [
-    Decoder.get_decoders_files,
-    Decoder.get_decoders
-])
-@pytest.mark.parametrize('path', [
-    None,
-    'ruleset/decoders',
-    'random'
-])
-def test_get_decoders_file_path(path, func, open_mock):
-    """Test getting decoders files filtering by path."""
-    with patch('builtins.open', open_mock):
-        if func == Decoder.get_decoders:
-            filters = {'path': path}
-            d_files = func(filters=filters)
-        else:
-            d_files = func(path=path)
-        if path == 'random':
-            assert d_files['totalItems'] == 0
-            assert len(d_files['items']) == 0
-        else:
-            assert d_files['totalItems'] == 2
-            if isinstance(d_files['items'][0], Decoder):
-                d_files['items'] = list(map(lambda x: x.to_dict(), d_files['items']))
-            assert d_files['items'][0]['path'] == 'ruleset/decoders'
-
-
-@pytest.mark.parametrize('func', [
-    Decoder.get_decoders_files,
-    Decoder.get_decoders
-])
-@pytest.mark.parametrize('offset, limit', [
-    (0, 0),
-    (0, 1),
-    (0, 500),
-    (1, 500),
-    (2, 500),
-    (3, 500)
-])
-def test_get_decoders_file_pagination(offset, limit, func, open_mock):
-    """Test getting decoders files using offset and limit."""
-    if limit > 0:
-        with patch('builtins.open', open_mock):
-            d_files = func(offset=offset, limit=limit)
-            limit = d_files['totalItems'] if limit > d_files['totalItems'] else limit
-            assert d_files['totalItems'] == 2
-            assert len(d_files['items']) == (limit - offset if limit > offset else 0)
-    else:
-        with pytest.raises(WazuhException, match='.* 1406 .*'):
-            Decoder.get_decoders_files(offset=offset, limit=limit)
-
-
-@pytest.mark.parametrize('func', [
-    Decoder.get_decoders_files,
-    Decoder.get_decoders
-])
-@pytest.mark.parametrize('sort', [
-    None,
-    {"fields": ["file"], "order": "asc"},
-    {"fields": ["file"], "order": "desc"}
-])
-def test_get_decoders_file_sort(sort, func, open_mock):
-    """Tests getting decoders files and sorting results."""
-    with patch('builtins.open', open_mock):
-        d_files = func(sort=sort)
-        if isinstance(d_files['items'][0], Decoder):
-            d_files['items'] = list(map(lambda x: x.to_dict(), d_files['items']))
-        if sort is not None:
-            assert d_files['items'][0]['file'] == f"decoders{'0' if sort['order'] == 'asc' else '1'}.xml"
-
-
-@pytest.mark.parametrize('search', [
-    None,
-    {"value": "1", "negation": 0},
-    {"value": "1", "negation": 1}
-])
-def test_get_decoders_file_search(search, open_mock):
-    """Test getting decoders files and searching results."""
-    with patch('builtins.open', open_mock):
-        d_files = Decoder.get_decoders_files(search=search)
-        if isinstance(d_files['items'][0], Decoder):
-            d_files['items'] = list(map(lambda x: x.to_dict(), d_files['items']))
-        if search is not None:
-            assert d_files['items'][0]['file'] == f"decoders{'0' if search['negation'] else '1'}.xml"
-
-
-@patch('wazuh.configuration.get_ossec_conf', return_value=None)
-def test_private_get_files_empty_conf(*mocked_args):
-    """Tests empty ossec.conf section exception."""
-    with pytest.raises(WazuhException, match='.* 1500 .*'):
-        Decoder.get_decoders_files()
-
-
-@pytest.mark.parametrize('mock_conf', [
-    {
-        'decoder_dir': ['ruleset/decoders'],
-        'decoder_include': ['decoders1.xml'],
-    },
-    {
-        'decoder_dir': 'ruleset/decoders',
-        'decoder_include': 'decoders1.xml',
-    }
-])
-def test_private_get_files_list_conf(mock_conf):
-    """Test with decoder_dir as a list and as a string, also with decoder_include."""
-    with patch('wazuh.configuration.get_ossec_conf', return_value=mock_conf):
-        result = Decoder.get_decoders_files(file='mock.xml')
-        assert isinstance(result, dict)
-
-
-@pytest.mark.parametrize('name', [
-    None,
-    'random',
-    'agent-buffer'
-])
-@pytest.mark.parametrize('file_', [
-    None,
-    'random',
-    'decoders1.xml'
-])
-def test_get_decoders_name(name, file_, open_mock):
-    """Tests getting decoders by name and file filtering."""
-    with patch('builtins.open', open_mock):
-        filters = {'name': name, 'file': file_}
-        result = Decoder.get_decoders(filters=filters, search=mock_search)
-        if name == 'agent-buffer' and file_ == 'decoders1.xml':
-            assert result['items'][0].name == 'agent-buffer'
-        else:
-            assert isinstance(result, dict)
-
-
-def test_get_decoders_parents(open_mock):
-    """Test getting parent decoders."""
-    with patch('builtins.open', open_mock):
-        filters = {'parents': True}
-        result = Decoder.get_decoders(filters=filters)
-        assert isinstance(result, dict)
-
-
-def test_private_load_decoders_from_file(open_mock):
-    """
-    Tests_load_decoders_from_file
-    """
-    with patch('builtins.open', open_mock):
-        result = Decoder.get_decoders()
-
-        assert isinstance(result, dict)
-
-
-@patch('wazuh.decoder.load_wazuh_xml', side_effect=Exception)
-def test_private_load_decoders_from_file_exceptions(mock_load):
-    """Test exceptions for load wazuh xml."""
-    with pytest.raises(WazuhException, match='.* 1501 .*'):
-        Decoder.get_decoders()
->>>>>>> 6df80d87
+#!/usr/bin/env python
+# Copyright (C) 2015-2020, Wazuh Inc.
+# Created by Wazuh, Inc. <info@wazuh.com>.
+# This program is free software; you can redistribute it and/or modify it under the terms of GPLv2
+
+import os
+import sys
+from unittest.mock import patch, MagicMock
+
+import pytest
+
+with patch('wazuh.common.getgrnam'):
+    with patch('wazuh.common.getpwnam'):
+        sys.modules['wazuh.rbac.orm'] = MagicMock()
+        sys.modules['api'] = MagicMock()
+        import wazuh.rbac.decorators
+        del sys.modules['wazuh.rbac.orm']
+        del sys.modules['api']
+        from wazuh.tests.util import RBAC_bypasser
+        wazuh.rbac.decorators.expose_resources = RBAC_bypasser
+
+        from wazuh.exception import WazuhInternalError, WazuhError
+        from wazuh.results import AffectedItemsWazuhResult
+        from wazuh import decoder
+
+
+# Variables
+
+test_data_path = os.path.dirname(os.path.dirname(os.path.realpath(__file__)))
+decoder_ossec_conf = {
+    'ruleset': {
+        'decoder_dir': ['core/tests/data/decoders'],
+        'decoder_exclude': 'test2_decoders.xml'
+    }
+}
+
+decoder_ossec_conf_2 = {
+    'ruleset': {
+        'decoder_dir': ['core/tests/data/decoders'],
+        'decoder_exclude': 'wrong_decoders.xml'
+    }
+}
+
+
+# Module patches
+
+@pytest.fixture(scope='module', autouse=True)
+def mock_ossec_path():
+    with patch('wazuh.common.ossec_path', new=test_data_path):
+        with patch('wazuh.configuration.get_ossec_conf', return_value=decoder_ossec_conf):
+            yield
+
+
+# Tests
+
+@pytest.mark.parametrize('names, status, filename, relative_dirname, parents, expected_names, expected_total_failed', [
+    (None, None, None, None, False, {'agent-buffer', 'json', 'agent-upgrade', 'wazuh', 'agent-restart'}, 0),
+    (['agent-buffer'], None, None, None, False, {'agent-buffer'}, 0),
+    (['agent-buffer', 'non_existing'], None, None, None, False, {'agent-buffer'}, 1),
+    (None, 'enabled', None, None, False, {'agent-buffer', 'agent-upgrade', 'wazuh', 'agent-restart'}, 0),
+    (None, 'disabled', None, None, False, {'json'}, 0),
+    (['agent-upgrade', 'non_existing', 'json'], 'enabled', None, None, False, {'agent-upgrade'}, 1),
+    (None, None, 'test1_decoders.xml', None, False, {'agent-buffer', 'agent-upgrade', 'wazuh', 'agent-restart'}, 0),
+    (None, None, 'test2_decoders.xml', 'core/tests/data/decoders', False, {'json'}, 0),
+    (None, 'all', None, 'core/tests/data/decoders', True, {'wazuh', 'json'}, 0),
+    (None, 'all', None, 'nothing_here', False, set(), 0)
+])
+def test_get_decoders(names, status, filename, relative_dirname, parents, expected_names, expected_total_failed):
+    wrong_decoder_original_path = os.path.join(test_data_path, 'core/tests/data/decoders', 'wrong_decoders.xml')
+    wrong_decoder_tmp_path = os.path.join(test_data_path, 'core/tests/data', 'wrong_decoders.xml')
+    try:
+        os.rename(wrong_decoder_original_path, wrong_decoder_tmp_path)
+        # UUT call
+        result = decoder.get_decoders(names=names, status=status, filename=filename, relative_dirname=relative_dirname,
+                                      parents=parents)
+        assert isinstance(result, AffectedItemsWazuhResult)
+        # Build result names set from response for filter validation
+        result_names = {d['name'] for d in result.affected_items}
+        assert result_names == expected_names
+        # Assert failed items length matches expected result
+        assert result.total_failed_items == expected_total_failed
+    finally:
+        os.rename(wrong_decoder_tmp_path, wrong_decoder_original_path)
+
+
+@pytest.mark.parametrize('conf, exception', [
+    (decoder_ossec_conf, None),
+    ({'ruleset': None}, WazuhInternalError(1500))
+])
+def test_get_decoders_files(conf, exception):
+    with patch('wazuh.configuration.get_ossec_conf', return_value=conf):
+        try:
+            # UUT call
+            result = decoder.get_decoders_files()
+            assert isinstance(result, AffectedItemsWazuhResult)
+            # Assert result is a list with at least one dict element with the appropriate fields
+            assert isinstance(result.affected_items, list)
+            assert len(result.affected_items) != 0
+            for item in result.affected_items:
+                assert {'filename', 'relative_dirname', 'status'}.issubset(set(item))
+            assert result.total_affected_items == len(result.affected_items)
+        except WazuhInternalError as e:
+            # If the UUT call returns an exception we check it has the appropriate error code
+            assert e.code == exception.code
+
+
+@pytest.mark.parametrize('status, relative_dirname, filename, expected_files', [
+    (None, None, None, {'test1_decoders.xml', 'test2_decoders.xml', 'wrong_decoders.xml'}),
+    ('all', None, None, {'test1_decoders.xml', 'test2_decoders.xml', 'wrong_decoders.xml'}),
+    ('enabled', None, None, {'test1_decoders.xml', 'wrong_decoders.xml'}),
+    ('disabled', None, None, {'test2_decoders.xml'}),
+    ('all', 'core/tests/data/decoders', None, {'test1_decoders.xml', 'test2_decoders.xml', 'wrong_decoders.xml'}),
+    ('all', 'wrong_path', None, set()),
+    ('disabled', 'core/tests/data/decoders', None, {'test2_decoders.xml'}),
+    (None, 'core/tests/data/decoders', 'test2_decoders.xml', {'test2_decoders.xml'}),
+    ('disabled', 'core/tests/data/decoders', 'test2_decoders.xml', {'test2_decoders.xml'}),
+    ('enabled', 'core/tests/data/decoders', 'test2_decoders.xml', set()),
+    ('enabled', None, 'test1_decoders.xml', {'test1_decoders.xml'}),
+    (None, None, ['test1_decoders.xml', 'test2_decoders.xml'], {'test1_decoders.xml', 'test2_decoders.xml'}),
+    ('enabled', None, ['test1_decoders.xml', 'test2_decoders.xml'], {'test1_decoders.xml'}),
+    ('disabled', None, ['wrong_decoders.xml', 'test2_decoders.xml', 'non_existing.xml'], {'test2_decoders.xml'}),
+    (None, None, 'non_existing.xml', set()),
+])
+def test_get_decoders_files_filters(status, relative_dirname, filename, expected_files):
+    # UUT call
+    result = decoder.get_decoders_files(status=status, relative_dirname=relative_dirname, filename=filename)
+    assert isinstance(result, AffectedItemsWazuhResult)
+    # Build result_files set from response for filter validation
+    result_files = {d['filename'] for d in result.affected_items}
+    assert result_files == expected_files
+
+
+@pytest.mark.parametrize('filename', [
+    'test1_decoders.xml',
+    'test2_decoders.xml',
+    'wrong_decoders.xml',
+])
+def test_get_file(filename):
+    # UUT call
+    result = decoder.get_file(filename=filename)
+    # We assert the result is a plain text str
+    assert isinstance(result, str)
+
+
+def test_get_file_exceptions():
+    with pytest.raises(WazuhError, match=r'.* 1503 .*'):
+        # UUT 1st call using a non-existing file that returns 0 decoders
+        decoder.get_file(filename='non_existing_file.xml')
+    with patch('builtins.open', return_value=Exception):
+        with pytest.raises(WazuhInternalError, match=r'.* 1501 .*'):
+            # UUT 2nd call forcing en error opening decoder file
+            decoder.get_file(filename='test1_decoders.xml')
+    with pytest.raises(WazuhError, match=r'.* 1502 .*'):
+        try:
+            filename = 'test2_decoders.xml'
+            os.chmod(os.path.join(test_data_path, 'core/tests/data/decoders', filename), 000)
+            # UUT 3rd call forcing a permissions error opening decoder file
+            decoder.get_file(filename=filename)
+        finally:
+            os.chmod(os.path.join(test_data_path, 'core/tests/data/decoders', filename), 777)