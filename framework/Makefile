--- conflicted
+++ resolved
@@ -2,123 +2,33 @@
 # Copyright 2017 Wazuh Inc.
 # May 3, 2017
 #
-# Syntax: make [ all | build | install | examples | clean ]
-
-uname_S := $(shell sh -c 'uname -s 2>/dev/null || echo not')
+# Syntax: make [ all | install | examples ]
 
 OSSEC_GROUP  = ossec
 PREFIX       = /var/ossec
 
-<<<<<<< HEAD
-OPENSSL_DIR      = ../src/external/openssl
-JSON_DIR         = ../src/external/cJSON
-SQLITE_DIR       = ../src/external/sqlite
-
-=======
->>>>>>> cfda4433
-CC           = gcc
-CFLAGS       = -pipe -Wall -Wextra
-LDFLAGS      = -L$(JSON_DIR) -L$(OPENSSL_DIR) -L$(SQLITE_DIR) -Wl,-rpath,../lib
-LIBS         = -lcjson -lssl -lcrypto -ldl -lm -lsqlite3 -ldl
-THREAD_FLAGS = -pthread
-RM_FILE      = rm -f
 INSTALL_DIR  = install -o root -g ${OSSEC_GROUP} -m 0750  -d
 INSTALL_EXEC = install -o root -g ${OSSEC_GROUP} -m 0750
 INSTALL_FILE = install -o root -g ${OSSEC_GROUP} -m 0640
 
-<<<<<<< HEAD
-HEADERS_DIR      = ../src/headers
-MD5_DIR          = ../src/os_crypto/md5
+.PHONY: all install examples
 
-DEBUG_OP         = ../src/shared/debug_op.o
-XML_LIB          = ../src/os_xml/os_xml.o
-XML_ACCESS       = ../src/os_xml/os_xml_access.o
-STRBREAK         = ../src/os_regex/os_regex_strbreak.o
-REGEX_OP         = ../src/shared/regex_op.o
-STRING_OP        = ../src/shared/string_op.o
-FILE_OP          = ../src/shared/file_op.o
-PRIVSEP_OP       = ../src/shared/privsep_op.o
-HELP_O           = ../src/shared/help.o
-ERROR_MSGS       = ../src/error_messages
-QUEUE_OP         = ../src/shared/queue_op.o
-HASH_OP          = ../src/shared/hash_op.o
-MATH_OP          = ../src/shared/math_op.o
-RANDOMBYTES      = ../src/shared/randombytes.o
-MD5_OP           = ../src/os_crypto/md5/md5_op.o
-VERSION_OP       = ../src/shared/version_op.o
-
-DEBUG_OP_DEPS    = $(DEBUG_OP) $(JSON_LIB) $(XML_LIB) $(XML_ACCESS) $(STRBREAK) $(STRING_OP) $(FILE_OP) $(PRIVSEP_OP) $(REGEX_OP) $(HELP_O) $(VERSION_OP)
-HASH_OP_DEPS     = $(HASH_OP) $(MATH_OP) $(RANDOMBYTES)
-MD5_DEPS         = $(MD5_OP)
-
-ifeq (${uname_S},Linux)
-BUILD_TARGET     += wazuh-clusterd-internal
-endif
-=======
-SQLITE_DIR       = ../src/external/sqlite
-
-BUILD_TARGET     = libsqlite3.so.0
-
->>>>>>> cfda4433
-
-ifdef DEBUG
-	CFLAGS+=-g -I ../src
-	LFLAGS+=-Wl,-g
-else
-	CFLAGS+=-O2 -I ../src
-	LFLAGS+=-Wl,-O2
-endif
-
-.PHONY: all build install examples clean
-
-all: build
+all:
 
 install:
 	$(INSTALL_DIR) $(PREFIX)/framework
 	$(INSTALL_DIR) $(PREFIX)/framework/wazuh
-<<<<<<< HEAD
-
-	$(INSTALL_FILE) wazuh/*.py ${PREFIX}/framework/wazuh
-	$(INSTALL_FILE) wazuh/*.json ${PREFIX}/framework/wazuh
-	$(INSTALL_DIR) $(PREFIX)/framework/wazuh/cluster
-	$(INSTALL_FILE) wazuh/cluster/*.py ${PREFIX}/framework/wazuh/cluster
-ifeq (${uname_S},Linux)
-	$(INSTALL_EXEC) wazuh-clusterd-internal ${PREFIX}/bin
-endif
-=======
 	$(INSTALL_DIR) $(PREFIX)/framework/lib
 	$(INSTALL_DIR) $(PREFIX)/framework/wazuh/cluster
 
 	$(INSTALL_FILE) wazuh/*.py ${PREFIX}/framework/wazuh
 	$(INSTALL_FILE) wazuh/cluster/*.json ${PREFIX}/framework/wazuh/cluster
 	$(INSTALL_FILE) wazuh/cluster/*.py ${PREFIX}/framework/wazuh/cluster
-	$(INSTALL_FILE) libsqlite3.so.0 ${PREFIX}/framework/lib/
->>>>>>> cfda4433
+	$(INSTALL_FILE) ../src/external/sqlite/libsqlite3.so ${PREFIX}/framework/lib/libsqlite3.so.0
 
 #	Install scripts/%.py on $(PREFIX)/bin/%
 	$(foreach script,$(wildcard scripts/*),$(INSTALL_EXEC) $(script) $(patsubst scripts/%.py,$(PREFIX)/bin/%,$(script));)
 
 examples: install
 	$(INSTALL_DIR) $(PREFIX)/framework/examples
-	$(INSTALL_EXEC) examples/*.py ${PREFIX}/framework/examples
-
-build: $(BUILD_TARGET)
-
-<<<<<<< HEAD
-ifeq (${uname_S},Linux)
-wazuh-clusterd-internal: wazuh-clusterd-internal.o $(DEBUG_OP_DEPS) $(HASH_OP_DEPS) $(QUEUE_OP) $(MD5_DEPS)
-	$(CC) $(THREAD_FLAGS) -DDEFAULTDIR=\"${PREFIX}\" $(LDFLAGS) $^ -o $@ $(LIBS)
-endif
-
-ifeq (${uname_S},Linux)
-wazuh-clusterd-internal.o: wazuh/wazuh-clusterd-internal.c
-	$(CC) $(CFLAGS) $(THREAD_FLAGS) -DDEFAULTDIR=\"${PREFIX}\" -c $^ -o $@ -I $(SQLITE_DIR) -I $(JSON_DIR) -I $(HEADERS_DIR) -I $(ERROR_MSGS) -I $(MD5_DIR) -I $(OPENSSL_DIR)/include -ldl
-endif
-=======
-libsqlite3.so.0: $(SQLITE_DIR)/sqlite3.o
-	$(CC) $(LFLAGS) -shared -o $@ $^
-
->>>>>>> cfda4433
-
-clean:
-	$(RM_FILE) $(BUILD_TARGET) *.o+	$(INSTALL_EXEC) examples/*.py ${PREFIX}/framework/examples