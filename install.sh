--- conflicted
+++ resolved
@@ -583,16 +583,11 @@
     fi
 }
 
-<<<<<<< HEAD
-=======
 ##########
 # setEnv()
 ##########
 setEnv()
 {
-    CEXTRA="$CEXTRA -DDEFAULTDIR=\\\"${INSTALLDIR}\\\""
-
->>>>>>> 065d6018
     echo ""
     echo "    - ${installat} ${INSTALLDIR} ."
 
