--- conflicted
+++ resolved
@@ -35,19 +35,13 @@
                                       const nlohmann::json& data,
                                       const ResultCallback callback) = 0;
 
-<<<<<<< HEAD
         virtual void setMaxRows(const std::string& table,
                                 const unsigned long long maxRows) = 0;
 
-        virtual void initializeStatusField(const std::vector<std::string>& tableNames) = 0;
-
-        virtual void deleteRowsByStatusField(const std::vector<std::string>& tableNames) = 0;
-
-=======
         virtual void initializeStatusField(const nlohmann::json& tableNames) = 0;
 
         virtual void deleteRowsByStatusField(const nlohmann::json& tableNames) = 0;
->>>>>>> 37a7c12d
+
         virtual ~IDbEngine() = default;
 
     protected:
