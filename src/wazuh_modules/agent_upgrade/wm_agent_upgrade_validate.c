/*
 * Wazuh Module for Agent Upgrading
 * Copyright (C) 2015-2020, Wazuh Inc.
 * July 20, 2020.
 *
 * This program is free software; you can redistribute it
 * and/or modify it under the terms of the GNU General Public
 * License (version 2) as published by the FSF - Free Software
 * Foundation.
 */

#include "wazuh_db/wdb.h"
#include "wazuh_modules/wmodules.h"

/**
 * Check if agent version is valid to upgrade to a non-customized version
 * @param agent_version Wazuh version of agent to validate
 * @param agent_info pointer to agent_info struture
 * @param task pointer to wm_upgrade_task with the params
 * @return return_code
 * @retval WM_UPGRADE_SUCCESS
 * @retval WM_UPGRADE_VERSION_SAME_MANAGER
 * @retval WM_UPGRADE_NEW_VERSION_LEES_OR_EQUAL_THAT_CURRENT
 * @retval WM_UPGRADE_NEW_VERSION_GREATER_MASTER)
 * @retval WM_UPGRADE_GLOBAL_DB_FAILURE
 * */
static int wm_agent_upgrade_validate_non_custom_version(const char *agent_version, const wm_agent_info *agent_info, wm_upgrade_task *task);

/**
 * Check if WPK exists for this agent
 * @param platform platform of agent to validate
 * @param os_major OS major version of agent to validate
 * @param os_minor OS minor version of agent to validate
 * @param arch architecture of agent to validate
 * @return return_code
 * @retval WM_UPGRADE_SUCCESS
 * @retval WM_UPGRADE_SYSTEM_NOT_SUPPORTED
 * @retval WM_UPGRADE_GLOBAL_DB_FAILURE
 * */
static int wm_agent_upgrade_validate_system(const char *platform, const char *os_major, const char *os_minor, const char *arch);

/**
 * Check if a WPK exist for the upgrade version
 * @param agent_info structure with the agent information
 * @param task structure with the task information
 * @return return_code
 * @retval WM_UPGRADE_SUCCESS
 * @retval WM_UPGRADE_URL_NOT_FOUND
 * @retval WM_UPGRADE_WPK_VERSION_DOES_NOT_EXIST
 * */
static int wm_agent_upgrade_validate_wpk_version(const wm_agent_info *agent_info, wm_upgrade_task *task);

<<<<<<< HEAD
=======

/**
 * Compare two versions with format v4.0.0
 * @param version1 char * with the string version
 * @param version2 char * with the string version
 * @return return_code
 * @retval 0 equals
 * @retval 1 version1 > version2
 * @retval -1 version1 < version2
 * */
int wm_agent_upgrade_compare_versions(const char *version1, const char *version2);

>>>>>>> 34f3f839
static const char* invalid_platforms[] = {
    "darwin",
    "solaris",
    "aix",
    "hpux",
    "bsd"
};

int wm_agent_upgrade_validate_id(int agent_id) {
    int return_code = WM_UPGRADE_SUCCESS;

    if (agent_id == MANAGER_ID) {
        return_code = WM_UPGRADE_INVALID_ACTION_FOR_MANAGER;
    }

    return return_code;
}

int wm_agent_upgrade_validate_status(int last_keep_alive) {
    int return_code = WM_UPGRADE_SUCCESS;

    if (last_keep_alive < 0 || last_keep_alive < (time(0) - DISCON_TIME)) {
        return_code = WM_UPGRADE_AGENT_IS_NOT_ACTIVE;
    }

    return return_code;
}

int wm_agent_upgrade_validate_version(const wm_agent_info *agent_info, void *task, wm_upgrade_command command) {
    char *tmp_agent_version = NULL;
    int return_code = WM_UPGRADE_GLOBAL_DB_FAILURE;

    if (agent_info->wazuh_version) {
        if (tmp_agent_version = strchr(agent_info->wazuh_version, 'v'), tmp_agent_version) {
            return_code = WM_UPGRADE_SUCCESS;

            if (wm_agent_upgrade_compare_versions(tmp_agent_version, WM_UPGRADE_MINIMAL_VERSION_SUPPORT) < 0) {
                return_code = WM_UPGRADE_NOT_MINIMAL_VERSION_SUPPORTED;
            } else if (WM_UPGRADE_UPGRADE == command) {
                task = (wm_upgrade_task *)task;
                return_code = wm_agent_upgrade_validate_non_custom_version(tmp_agent_version, agent_info, task);
            }
        }
    }

    return return_code;
}

int wm_agent_upgrade_validate_non_custom_version(const char *agent_version, const wm_agent_info *agent_info, wm_upgrade_task *task) {
    char *manager_version = NULL;
    char *tmp_manager_version = NULL;
    int return_code = WM_UPGRADE_GLOBAL_DB_FAILURE;

    return_code = wm_agent_upgrade_validate_system(agent_info->platform, agent_info->major_version, agent_info->minor_version, agent_info->architecture);

    if (WM_UPGRADE_SUCCESS == return_code) {
        if (manager_version = wdb_agent_version(MANAGER_ID), manager_version) {
            if (tmp_manager_version = strchr(manager_version, 'v'), tmp_manager_version) {
                os_strdup(task->custom_version ? task->custom_version : tmp_manager_version, task->wpk_version);

                // Check if a WPK package exist for the upgrade version
                return_code = wm_agent_upgrade_validate_wpk_version(agent_info, task);

                if (WM_UPGRADE_SUCCESS == return_code) {
<<<<<<< HEAD
                    if (strcmp(agent_version, task->wpk_version) >= 0 && task->force_upgrade == false) {
                        return_code = WM_UPGRADE_NEW_VERSION_LEES_OR_EQUAL_THAT_CURRENT;
                    } else if (strcmp(task->wpk_version, tmp_manager_version) > 0 && task->force_upgrade == false) {
                        return_code = WM_UPGRADE_NEW_VERSION_GREATER_MASTER;
                    } else if (strcmp(agent_version, tmp_manager_version) == 0 && task->force_upgrade == false) {
=======
                    if (wm_agent_upgrade_compare_versions(agent_version, task->wpk_version) >= 0 && task->force_upgrade == false) {
                        return_code = WM_UPGRADE_NEW_VERSION_LEES_OR_EQUAL_THAT_CURRENT;
                    } else if (wm_agent_upgrade_compare_versions(task->wpk_version, tmp_manager_version) > 0 && task->force_upgrade == false) {
                        return_code = WM_UPGRADE_NEW_VERSION_GREATER_MASTER;
                    } else if (wm_agent_upgrade_compare_versions(agent_version, tmp_manager_version) == 0 && task->force_upgrade == false) {
>>>>>>> 34f3f839
                        return_code = WM_UPGRADE_VERSION_SAME_MANAGER;
                    }
                }
            }

            os_free(manager_version);
        }
    }

    return return_code;
}

int wm_agent_upgrade_validate_system(const char *platform, const char *os_major, const char *os_minor, const char *arch) {
    int invalid_platforms_len = 0;
    int invalid_platforms_it = 0;
    int return_code = WM_UPGRADE_GLOBAL_DB_FAILURE;

    if (platform) {
        if (!strcmp(platform, "windows") || (os_major && arch && (strcmp(platform, "ubuntu") || os_minor))) {
            return_code = WM_UPGRADE_SUCCESS;
            invalid_platforms_len = sizeof(invalid_platforms) / sizeof(invalid_platforms[0]);

            for(invalid_platforms_it = 0; invalid_platforms_it < invalid_platforms_len; ++invalid_platforms_it) {
                if(!strcmp(invalid_platforms[invalid_platforms_it], platform)) {
                    return_code = WM_UPGRADE_SYSTEM_NOT_SUPPORTED;
                    break;
                }
            }

            if (WM_UPGRADE_SUCCESS == return_code) {
                if ((!strcmp(platform, "sles") && !strcmp(os_major, "11")) ||
                    (!strcmp(platform, "rhel") && !strcmp(os_major, "5")) ||
                    (!strcmp(platform, "centos") && !strcmp(os_major, "5"))) {
                    return_code = WM_UPGRADE_SYSTEM_NOT_SUPPORTED;
                }
            }
        }
    }

    return return_code;
}

int wm_agent_upgrade_validate_wpk_version(const wm_agent_info *agent_info, wm_upgrade_task *task) {
    const char *http_tag = "http://";
    const char *https_tag = "https://";
    char *repository_url = NULL;
    char *versions_url = NULL;
    char *versions = NULL;
    int return_code = WM_UPGRADE_SUCCESS;

    os_calloc(OS_MAXSTR, sizeof(char), repository_url);
    os_calloc(OS_MAXSTR, sizeof(char), versions_url);

    if (!task->wpk_repository) {
        os_strdup(WM_UPGRADE_WPK_REPO_URL, task->wpk_repository);
    }

    // Set protocol
    if (!strstr(task->wpk_repository, http_tag) && !strstr(task->wpk_repository, https_tag)) {
        if (task->use_http) {
            strcat(repository_url, http_tag);
        } else {
            strcat(repository_url, https_tag);
        }
    }

    // Set repository
    strncat(repository_url, task->wpk_repository, OS_SIZE_1024);
    if (task->wpk_repository[strlen(task->wpk_repository) - 1] != '/') {
        strcat(repository_url, "/");
    }

    // Set URL path
    if (!strcmp(agent_info->platform, "windows")) {
        strcat(repository_url, "windows/");
    } else {
<<<<<<< HEAD
        if (strcmp(task->wpk_version, WM_UPGRADE_NEW_VERSION_REPOSITORY) >= 0) { // Fix this
=======
        if (wm_agent_upgrade_compare_versions(task->wpk_version, WM_UPGRADE_NEW_VERSION_REPOSITORY) >= 0) {
>>>>>>> 34f3f839
            strcat(repository_url, "linux/");
            strcat(repository_url, agent_info->architecture);
            strcat(repository_url, "/");
        } else if (!strcmp(agent_info->platform, "ubuntu")) {
            strcat(repository_url, agent_info->platform);
            strcat(repository_url, "/");
            strcat(repository_url, agent_info->major_version);
            strcat(repository_url, ".");
            strcat(repository_url, agent_info->minor_version);
            strcat(repository_url, "/");
            strcat(repository_url, agent_info->architecture);
            strcat(repository_url, "/");
        } else {
            strcat(repository_url, agent_info->platform);
            strcat(repository_url, "/");
            strcat(repository_url, agent_info->major_version);
            strcat(repository_url, "/");
            strcat(repository_url, agent_info->architecture);
            strcat(repository_url, "/");
        }
    }

    // Versions respository
    strcat(versions_url, repository_url);
    strcat(versions_url, "versions");

    if (versions = wurl_http_get(versions_url), versions) {
        char *version = versions;
        char *sha1 = NULL;
        char *next_line = NULL;

        while (next_line = strchr(version, '\n'), next_line) {
            *next_line = '\0';
            if (sha1 = strchr(version, ' '), sha1) {
                *sha1 = '\0';
                if (!strcmp(version, task->wpk_version)) {
                    os_strdup(sha1 + 1, task->wpk_sha1);
                    os_free(task->wpk_repository);
                    os_strdup(repository_url, task->wpk_repository);
                    break;
                }
            }
            version = next_line + 1;
        }
        if (!task->wpk_sha1) {
            return_code = WM_UPGRADE_WPK_VERSION_DOES_NOT_EXIST;
        }
    } else {
        return_code = WM_UPGRADE_URL_NOT_FOUND;
    }

    os_free(repository_url);
    os_free(versions_url);
    os_free(versions);

    return return_code;
<<<<<<< HEAD
=======
}

int wm_agent_upgrade_compare_versions(const char *version1, const char *version2){
    char ver1[10];
    char ver2[10];
    char *tmp_v1 = NULL;
    char *tmp_v2 = NULL;
    int patch1;
    int major1;
    int minor1;
    int patch2;
    int major2;
    int minor2;
    int result = 0;

    strcpy(ver1, version1);
    strcpy(ver2, version2);

    tmp_v1 = strchr(ver1, 'v');
    tmp_v2 = strchr(ver2, 'v');
    tmp_v1++;
    tmp_v2++;

    major1 = atoi(strtok(tmp_v1, "."));
    minor1 = atoi(strtok(NULL, "."));
    patch1 = atoi(strtok(NULL, "."));

    major2 = atoi(strtok(tmp_v2, "."));
    minor2 = atoi(strtok(NULL, "."));
    patch2 = atoi(strtok(NULL, "."));
    
    if (major1 > major2) {
        result = 1;
    } else if (major1 < major2){
        result = -1;
    } else {
        if(minor1 > minor2) {
            result = 1;
        } else if (minor1 < minor2) {
            result = -1;
        } else {
            if (patch1 > patch2) {
                result = 1;
            } else if (patch1 < patch2) {
                result = -1;
            } else {
                result = 0;
            }
        }
    } 
    return result;
>>>>>>> 34f3f839
}<|MERGE_RESOLUTION|>--- conflicted
+++ resolved
@@ -50,8 +50,6 @@
  * */
 static int wm_agent_upgrade_validate_wpk_version(const wm_agent_info *agent_info, wm_upgrade_task *task);
 
-<<<<<<< HEAD
-=======
 
 /**
  * Compare two versions with format v4.0.0
@@ -64,7 +62,6 @@
  * */
 int wm_agent_upgrade_compare_versions(const char *version1, const char *version2);
 
->>>>>>> 34f3f839
 static const char* invalid_platforms[] = {
     "darwin",
     "solaris",
@@ -129,19 +126,11 @@
                 return_code = wm_agent_upgrade_validate_wpk_version(agent_info, task);
 
                 if (WM_UPGRADE_SUCCESS == return_code) {
-<<<<<<< HEAD
-                    if (strcmp(agent_version, task->wpk_version) >= 0 && task->force_upgrade == false) {
-                        return_code = WM_UPGRADE_NEW_VERSION_LEES_OR_EQUAL_THAT_CURRENT;
-                    } else if (strcmp(task->wpk_version, tmp_manager_version) > 0 && task->force_upgrade == false) {
-                        return_code = WM_UPGRADE_NEW_VERSION_GREATER_MASTER;
-                    } else if (strcmp(agent_version, tmp_manager_version) == 0 && task->force_upgrade == false) {
-=======
                     if (wm_agent_upgrade_compare_versions(agent_version, task->wpk_version) >= 0 && task->force_upgrade == false) {
                         return_code = WM_UPGRADE_NEW_VERSION_LEES_OR_EQUAL_THAT_CURRENT;
                     } else if (wm_agent_upgrade_compare_versions(task->wpk_version, tmp_manager_version) > 0 && task->force_upgrade == false) {
                         return_code = WM_UPGRADE_NEW_VERSION_GREATER_MASTER;
                     } else if (wm_agent_upgrade_compare_versions(agent_version, tmp_manager_version) == 0 && task->force_upgrade == false) {
->>>>>>> 34f3f839
                         return_code = WM_UPGRADE_VERSION_SAME_MANAGER;
                     }
                 }
@@ -218,11 +207,7 @@
     if (!strcmp(agent_info->platform, "windows")) {
         strcat(repository_url, "windows/");
     } else {
-<<<<<<< HEAD
-        if (strcmp(task->wpk_version, WM_UPGRADE_NEW_VERSION_REPOSITORY) >= 0) { // Fix this
-=======
         if (wm_agent_upgrade_compare_versions(task->wpk_version, WM_UPGRADE_NEW_VERSION_REPOSITORY) >= 0) {
->>>>>>> 34f3f839
             strcat(repository_url, "linux/");
             strcat(repository_url, agent_info->architecture);
             strcat(repository_url, "/");
@@ -279,8 +264,6 @@
     os_free(versions);
 
     return return_code;
-<<<<<<< HEAD
-=======
 }
 
 int wm_agent_upgrade_compare_versions(const char *version1, const char *version2){
@@ -332,5 +315,4 @@
         }
     } 
     return result;
->>>>>>> 34f3f839
 }