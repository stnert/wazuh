--- conflicted
+++ resolved
@@ -278,14 +278,7 @@
 void sys_ports_linux(int queue_fd, const char* WM_SYS_LOCATION, int check_all){
 
     char *protocol;
-<<<<<<< HEAD
-    char *timestamp;
-
-    timestamp = w_get_timestamp(time(NULL));
-=======
-    int random_id = os_random();
     char *timestamp = w_get_timestamp(time(NULL));
->>>>>>> e29ea6c2
 
     mtdebug1(WM_SYS_LOGTAG, "Starting ports inventory.");
 
@@ -344,13 +337,7 @@
 void sys_rpm_packages(int queue_fd, const char* LOCATION){
 
     char *format = "rpm";
-<<<<<<< HEAD
-    char *timestamp;
-=======
     char *timestamp = w_get_timestamp(time(NULL));
-    cJSON *object = NULL;
-    cJSON *package = NULL;
->>>>>>> e29ea6c2
 
     DBT key, data;
     DBC *cursor;
@@ -558,15 +545,8 @@
     char read_buff[OS_MAXSTR];
     FILE *fp;
     size_t length;
-<<<<<<< HEAD
     int i;
-    char *timestamp;
-=======
-    int i, installed = 1;
     char *timestamp = w_get_timestamp(time(NULL));
-    cJSON *object = NULL;
-    cJSON *package = NULL;
->>>>>>> e29ea6c2
 
     // Define time to sleep between messages sent
     int usec = 1000000 / wm_max_eps;
@@ -787,15 +767,9 @@
 
 void sys_hw_linux(int queue_fd, const char* LOCATION){
 
-<<<<<<< HEAD
     char *timestamp;
 
     hw_entry * hw_data = NULL;
-=======
-    char *string;
-    int random_id = os_random();
-    char *timestamp = w_get_timestamp(time(NULL));
->>>>>>> e29ea6c2
 
     timestamp = w_get_timestamp(time(NULL));
 
@@ -829,15 +803,9 @@
 
 void sys_os_unix(int queue_fd, const char* LOCATION){
 
-<<<<<<< HEAD
     char *timestamp;
 
     os_entry * os_data = NULL;
-=======
-    char *string;
-    int random_id = os_random();
-    char *timestamp = w_get_timestamp(time(NULL));
->>>>>>> e29ea6c2
 
     timestamp = w_get_timestamp(time(NULL));
 
@@ -926,22 +894,12 @@
     char ** ifaces_list;
     int i = 0, size_ifaces = 0;
     struct ifaddrs *ifaddr = NULL, *ifa;
-<<<<<<< HEAD
     char *timestamp;
-=======
-    int random_id = os_random();
-    char *timestamp = w_get_timestamp(time(NULL));
->>>>>>> e29ea6c2
 
     // Define time to sleep between messages sent
     int usec = 1000000 / wm_max_eps;
 
-<<<<<<< HEAD
     timestamp = w_get_timestamp(time(NULL));
-=======
-    if (random_id < 0)
-        random_id = -random_id;
->>>>>>> e29ea6c2
 
     mtdebug1(WM_SYS_LOGTAG, "Starting network inventory.");
 
@@ -1447,15 +1405,7 @@
 
 void sys_proc_linux(int queue_fd, const char* LOCATION) {
 
-<<<<<<< HEAD
-    char *timestamp;
-=======
     char *timestamp = w_get_timestamp(time(NULL));
-    int random_id = os_random();
-
-    if (random_id < 0)
-        random_id = -random_id;
->>>>>>> e29ea6c2
 
     // Define time to sleep between messages sent
     int usec = 1000000 / wm_max_eps;
