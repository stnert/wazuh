--- conflicted
+++ resolved
@@ -129,16 +129,11 @@
     rm -f $DIRECTORY/wodles/cve.db
     rm -f $DIRECTORY/queue/vulnerabilities/cve.db
 
-<<<<<<< HEAD
-    # Remove deprecated binaries
-
-    rm -f $DIRECTORY/bin/util.sh
-=======
     # Remove deprecated Wazuh tools
 
     rm -f $DIRECTORY/bin/ossec-control
     rm -f $DIRECTORY/bin/ossec-regex
     rm -f $DIRECTORY/bin/ossec-logtest
     rm -f $DIRECTORY/bin/ossec-makelists
->>>>>>> 7e44fa7a
+    rm -f $DIRECTORY/bin/util.sh
 }