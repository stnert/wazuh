--- conflicted
+++ resolved
@@ -20,13 +20,8 @@
 ; general
 !define MUI_ICON install.ico
 !define MUI_UNICON uninstall.ico
-<<<<<<< HEAD
-!define VERSION "3.12.0"
-!define REVISION "31200"
-=======
 !define VERSION "3.11.2"
 !define REVISION "31118"
->>>>>>> 3ccc7034
 !define NAME "Wazuh"
 !define SERVICE "OssecSvc"
 
