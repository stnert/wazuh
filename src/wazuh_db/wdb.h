/*
 * Wazuh SQLite integration
 * Copyright (C) 2015-2020, Wazuh Inc.
 * June 06, 2016.
 *
 * This program is free software; you can redistribute it
 * and/or modify it under the terms of the GNU General Public
 * License (version 2) as published by the FSF - Free Software
 * Foundation.
 */

#ifndef WDB_H
#define WDB_H

#include <shared.h>
#include <pthread.h>
#include <openssl/evp.h>
#include "external/sqlite/sqlite3.h"
#include "syscheck_op.h"
#include "rootcheck_op.h"
#include "wazuhdb_op.h"

#define WDB_AGENT_EMPTY 0
#define WDB_AGENT_PENDING 1
#define WDB_AGENT_UPDATED 2

#define WDB_FILE_TYPE_FILE 0
#define WDB_FILE_TYPE_REGISTRY 1

#define WDB_FIM_NOT_FOUND 0
#define WDB_FIM_ADDED 1
#define WDB_FIM_MODIFIED 2
#define WDB_FIM_READDED 3
#define WDB_FIM_DELETED 4

#define WDB_SYSCHECK 0
#define WDB_SYSCHECK_REGISTRY 1
#define WDB_ROOTCHECK 2
#define WDB_GROUPS 3
#define WDB_SHARED_GROUPS 4
#define WDB_NETADDR_IPV4 0

#define WDB_MULTI_GROUP_DELIM '-'

#define WDB_RESPONSE_BEGIN_SIZE 16

#define WDB_DATABASE_LOGTAG ARGV0 ":wdb_agent"

#define WDB_MAX_COMMAND_SIZE    512
#define WDB_MAX_RESPONSE_SIZE   OS_MAXSTR-WDB_MAX_COMMAND_SIZE

typedef enum wdb_stmt {
    WDB_STMT_FIM_LOAD,
    WDB_STMT_FIM_FIND_ENTRY,
    WDB_STMT_FIM_INSERT_ENTRY,
    WDB_STMT_FIM_INSERT_ENTRY2,
    WDB_STMT_FIM_UPDATE_ENTRY,
    WDB_STMT_FIM_DELETE,
    WDB_STMT_FIM_UPDATE_DATE,
    WDB_STMT_FIM_FIND_DATE_ENTRIES,
    WDB_STMT_FIM_GET_ATTRIBUTES,
    WDB_STMT_FIM_UPDATE_ATTRIBUTES,
    WDB_STMT_OSINFO_INSERT,
    WDB_STMT_OSINFO_DEL,
    WDB_STMT_PROGRAM_INSERT,
    WDB_STMT_PROGRAM_DEL,
    WDB_STMT_PROGRAM_UPD,
    WDB_STMT_PROGRAM_GET,
    WDB_STMT_HWINFO_INSERT,
    WDB_STMT_HOTFIX_INSERT,
    WDB_STMT_HWINFO_DEL,
    WDB_STMT_HOTFIX_DEL,
    WDB_STMT_SET_HOTFIX_MET,
    WDB_STMT_PORT_INSERT,
    WDB_STMT_PORT_DEL,
    WDB_STMT_PROC_INSERT,
    WDB_STMT_PROC_DEL,
    WDB_STMT_NETINFO_INSERT,
    WDB_STMT_PROTO_INSERT,
    WDB_STMT_ADDR_INSERT,
    WDB_STMT_NETINFO_DEL,
    WDB_STMT_PROTO_DEL,
    WDB_STMT_ADDR_DEL,
    WDB_STMT_CISCAT_INSERT,
    WDB_STMT_CISCAT_DEL,
    WDB_STMT_SCAN_INFO_UPDATEFS,
    WDB_STMT_SCAN_INFO_UPDATEFE,
    WDB_STMT_SCAN_INFO_UPDATESS,
    WDB_STMT_SCAN_INFO_UPDATEES,
    WDB_STMT_SCAN_INFO_UPDATE1C,
    WDB_STMT_SCAN_INFO_UPDATE2C,
    WDB_STMT_SCAN_INFO_UPDATE3C,
    WDB_STMT_SCAN_INFO_GETFS,
    WDB_STMT_SCAN_INFO_GETFE,
    WDB_STMT_SCAN_INFO_GETSS,
    WDB_STMT_SCAN_INFO_GETES,
    WDB_STMT_SCAN_INFO_GET1C,
    WDB_STMT_SCAN_INFO_GET2C,
    WDB_STMT_SCAN_INFO_GET3C,
    WDB_STMT_SCA_FIND,
    WDB_STMT_SCA_UPDATE,
    WDB_STMT_SCA_INSERT,
    WDB_STMT_SCA_SCAN_INFO_INSERT,
    WDB_STMT_SCA_SCAN_INFO_UPDATE,
    WDB_STMT_SCA_INSERT_COMPLIANCE,
    WDB_STMT_SCA_INSERT_RULES,
    WDB_STMT_SCA_FIND_SCAN,
    WDB_STMT_SCA_SCAN_INFO_UPDATE_START,
    WDB_STMT_SCA_POLICY_FIND,
    WDB_STMT_SCA_POLICY_SHA256,
    WDB_STMT_SCA_POLICY_INSERT,
    WDB_STMT_SCA_CHECK_GET_ALL_RESULTS,
    WDB_STMT_SCA_POLICY_GET_ALL,
    WDB_STMT_SCA_POLICY_DELETE,
    WDB_STMT_SCA_CHECK_DELETE,
    WDB_STMT_SCA_SCAN_INFO_DELETE,
    WDB_STMT_SCA_CHECK_COMPLIANCE_DELETE,
    WDB_STMT_SCA_CHECK_RULES_DELETE,
    WDB_STMT_SCA_CHECK_FIND,
    WDB_STMT_SCA_CHECK_DELETE_DISTINCT,
    WDB_STMT_FIM_SELECT_CHECKSUM_RANGE,
    WDB_STMT_FIM_DELETE_AROUND,
    WDB_STMT_FIM_DELETE_RANGE,
    WDB_STMT_FIM_CLEAR,
    WDB_STMT_SYNC_UPDATE_ATTEMPT,
    WDB_STMT_SYNC_UPDATE_COMPLETION,
    WDB_STMT_MITRE_NAME_GET,
    WDB_STMT_GLOBAL_INSERT_AGENT,
    WDB_STMT_GLOBAL_UPDATE_AGENT_NAME,
    WDB_STMT_GLOBAL_UPDATE_AGENT_VERSION,
    WDB_STMT_GLOBAL_UPDATE_AGENT_VERSION_IP,
    WDB_STMT_GLOBAL_LABELS_GET,
    WDB_STMT_GLOBAL_LABELS_DEL,
    WDB_STMT_GLOBAL_LABELS_SET,
    WDB_STMT_GLOBAL_UPDATE_AGENT_KEEPALIVE,
    WDB_STMT_GLOBAL_DELETE_AGENT,
    WDB_STMT_GLOBAL_SELECT_AGENT_NAME,
    WDB_STMT_GLOBAL_SELECT_AGENT_GROUP,
    WDB_STMT_GLOBAL_FIND_AGENT,
    WDB_STMT_GLOBAL_SELECT_FIM_OFFSET,
    WDB_STMT_GLOBAL_SELECT_REG_OFFSET,
    WDB_STMT_GLOBAL_UPDATE_FIM_OFFSET,
    WDB_STMT_GLOBAL_UPDATE_REG_OFFSET,
    WDB_STMT_GLOBAL_SELECT_AGENT_STATUS,
    WDB_STMT_GLOBAL_UPDATE_AGENT_STATUS,
    WDB_STMT_GLOBAL_FIND_GROUP,
    WDB_STMT_GLOBAL_UPDATE_AGENT_GROUP,
    WDB_STMT_GLOBAL_INSERT_AGENT_GROUP,
    WDB_STMT_GLOBAL_INSERT_AGENT_BELONG,
    WDB_STMT_GLOBAL_DELETE_AGENT_BELONG,
    WDB_STMT_GLOBAL_DELETE_GROUP_BELONG,
    WDB_STMT_GLOBAL_DELETE_GROUP,
    WDB_STMT_GLOBAL_SELECT_GROUPS,
    WDB_STMT_GLOBAL_SELECT_AGENT_KEEPALIVE,
    WDB_STMT_GLOBAL_SYNC_REQ_GET,
    WDB_STMT_GLOBAL_SYNC_SET,
    WDB_STMT_GLOBAL_UPDATE_AGENT_INFO,
    WDB_STMT_GLOBAL_GET_AGENT_INFO,
    WDB_STMT_GLOBAL_GET_AGENTS,
    WDB_STMT_GLOBAL_GET_AGENTS_BY_GREATER_KEEPALIVE,
    WDB_STMT_GLOBAL_GET_AGENTS_BY_LESS_KEEPALIVE,
    WDB_STMT_SIZE,
    WDB_STMT_PRAGMA_JOURNAL_WAL,
} wdb_stmt;

typedef enum global_db_access {
    WDB_INSERT_AGENT,
    WDB_INSERT_AGENT_GROUP,
    WDB_INSERT_AGENT_BELONG,
    WDB_UPDATE_AGENT_NAME,
    WDB_UPDATE_AGENT_DATA,
    WDB_UPDATE_AGENT_KEEPALIVE,
    WDB_UPDATE_AGENT_STATUS,
    WDB_UPDATE_AGENT_GROUP,
    WDB_UPDATE_FIM_OFFSET,
    WDB_UPDATE_REG_OFFSET,
    WDB_SET_AGENT_LABELS,
    WDB_GET_ALL_AGENTS,
    WDB_GET_AGENTS_BY_KEEPALIVE,
    WDB_FIND_AGENT,
    WDB_GET_AGENT_INFO,
    WDB_GET_AGENT_LABELS,
    WDB_SELECT_AGENT_NAME,
    WDB_SELECT_AGENT_GROUP,
    WDB_SELECT_AGENT_STATUS,
    WDB_SELECT_KEEPALIVE,
    WDB_SELECT_FIM_OFFSET,
    WDB_SELECT_REG_OFFSET,
    WDB_FIND_GROUP,
    WDB_SELECT_GROUPS,
    WDB_DELETE_AGENT,
    WDB_DELETE_GROUP,
    WDB_DELETE_AGENT_BELONG,
    WDB_DELETE_GROUP_BELONG
} global_db_access;

typedef struct wdb_t {
    sqlite3 * db;
    sqlite3_stmt * stmt[WDB_STMT_SIZE];
    char * id;
    unsigned int refcount;
    unsigned int transaction:1;
    time_t last;
    time_t transaction_begin_time;
    pthread_mutex_t mutex;
    struct wdb_t * next;
} wdb_t;

typedef struct wdb_config {
    int sock_queue_size;
    int worker_pool_size;
    int commit_time_min;
    int commit_time_max;
    int open_db_limit;
} wdb_config;

/// Enumeration of components supported by the integrity library.
typedef enum {
    WDB_FIM         ///< File integrity monitoring.
} wdb_component_t;

extern char *schema_global_sql;
extern char *schema_agents_sql;
extern char *schema_upgrade_v1_sql;
extern char *schema_upgrade_v2_sql;
extern char *schema_upgrade_v3_sql;
extern char *schema_upgrade_v4_sql;
extern char *schema_upgrade_v5_sql;
extern char *schema_global_upgrade_v1_sql;
extern int wdb_sock_agent;

extern wdb_config wconfig;
extern pthread_mutex_t pool_mutex;
extern wdb_t * db_pool;
extern int db_pool_size;
extern OSHash * open_dbs;

/**
 * @brief Opens global database and stores it in DB pool.
 *
 * It is opened every time a query to global database is done.
 *
 * @return wdb_t* Database Structure locked or NULL.
 */
wdb_t * wdb_open_global();

/**
 * @brief Open mitre database and store in DB poll.
 *
 * It is opened every time a query to Mitre database is done.
 *
 * @return wdb_t* Database Structure that store mitre database or NULL on failure.
 */
wdb_t * wdb_open_mitre();

/* Open database for agent */
sqlite3* wdb_open_agent(int id_agent, const char *name);

// Open database for agent and store in DB pool. It returns a locked database or NULL
wdb_t * wdb_open_agent2(int agent_id);

/* Get agent name from location string */
char* wdb_agent_loc2name(const char *location);

/* Find file: returns ID, or 0 if it doesn't exists, or -1 on error. */
int wdb_find_file(sqlite3 *db, const char *path, int type);

/* Find file, Returns ID, or -1 on error. */
int wdb_insert_file(sqlite3 *db, const char *path, int type);

/* Get last event from file: returns WDB_FIM_*, or -1 on error. */
int wdb_get_last_fim(sqlite3 *db, const char *path, int type);

/* Insert FIM entry. Returns ID, or -1 on error. */
int wdb_insert_fim(sqlite3 *db, int type, long timestamp, const char *f_name, const char *event, const sk_sum_t *sum);

int wdb_syscheck_load(wdb_t * wdb, const char * file, char * output, size_t size);

int wdb_syscheck_save(wdb_t * wdb, int ftype, char * checksum, const char * file);
int wdb_syscheck_save2(wdb_t * wdb, const char * payload);

// Find file entry: returns 1 if found, 0 if not, or -1 on error.
int wdb_fim_find_entry(wdb_t * wdb, const char * path);

int wdb_fim_insert_entry(wdb_t * wdb, const char * file, int ftype, const sk_sum_t * sum);
int wdb_fim_insert_entry2(wdb_t * wdb, const cJSON * data);

int wdb_fim_update_entry(wdb_t * wdb, const char * file, const sk_sum_t * sum);

int wdb_fim_delete(wdb_t * wdb, const char * file);

/* Insert configuration assessment entry. Returns ID on success or -1 on error. */
int wdb_insert_pm(sqlite3 *db, const rk_event_t *event);

/* Update configuration assessment last date. Returns number of affected rows on success or -1 on error. */
int wdb_update_pm(sqlite3 *db, const rk_event_t *event);

/* Look for a configuration assessment entry in Wazuh DB. Returns 1 if found, 0 if not, or -1 on error. (new) */
int wdb_sca_find(wdb_t * wdb, int pm_id, char * output);

/* Update a configuration assessment entry. Returns ID on success or -1 on error (new) */
int wdb_sca_update(wdb_t * wdb, char * result, int id,int scan_id, char * status, char * reason);

/* Insert configuration assessment entry. Returns ID on success or -1 on error (new) */
int wdb_sca_save(wdb_t *wdb, int id, int scan_id, char *title, char *description, char *rationale,
        char *remediation, char *condition, char *file, char *directory, char *process, char *registry,
        char *reference, char *result, char *policy_id, char *command, char *status, char *reason);

/* Insert scan info configuration assessment entry. Returns ID on success or -1 on error (new) */
int wdb_sca_scan_info_save(wdb_t * wdb, int start_scan, int end_scan, int scan_id,char * policy_id,int pass,int fail,int invalid, int total_checks,int score,char * hash);

/* Update scan info configuration assessment entry. Returns number of affected rows or -1 on error.  */
int wdb_sca_scan_info_update(wdb_t * wdb, char * module, int end_scan);

/* Insert global configuration assessment compliance entry. Returns number of affected rows or -1 on error.  */
int wdb_sca_compliance_save(wdb_t * wdb, int id_check, char *key, char *value);

/* Insert the rules of the policy checks,. Returns number of affected rows or -1 on error.  */
int wdb_sca_rules_save(wdb_t * wdb, int id_check, char *type, char *rule);

/* Look for a scan configuration assessment entry in Wazuh DB. Returns 1 if found, 0 if not, or -1 on error. (new) */
int wdb_sca_scan_find(wdb_t * wdb, char *policy_id, char * output);

/* Update scan info configuration assessment entry. Returns number of affected rows or -1 on error.  */
int wdb_sca_scan_info_update_start(wdb_t * wdb, char * policy_id, int start_scan,int end_scan,int scan_id,int pass,int fail,int invalid,int total_checks,int score,char * hash);

/* Look for a scan policy entry in Wazuh DB. Returns 1 if found, 0 if not, or -1 on error. (new) */
int wdb_sca_policy_find(wdb_t * wdb, char *id, char * output);

/* Gets the result of all checks in Wazuh DB. Returns 1 if found, 0 if not, or -1 on error. (new) */
int wdb_sca_checks_get_result(wdb_t * wdb, char * policy_id, char * output);

/* Insert policy entry. Returns number of affected rows or -1 on error.  */
int wdb_sca_policy_info_save(wdb_t * wdb,char *name,char * file,char * id,char * description,char *references, char *hash_file);

/* Gets the result of all policies in Wazuh DB. Returns 1 if found, 0 if not, or -1 on error. (new) */
int wdb_sca_policy_get_id(wdb_t * wdb, char * output);

/* Delete a configuration assessment policy. Returns 0 on success or -1 on error (new) */
int wdb_sca_policy_delete(wdb_t * wdb,char * policy_id);

/* Delete a configuration assessment check. Returns 0 on success or -1 on error (new) */
int wdb_sca_check_delete(wdb_t * wdb,char * policy_id);

/* Delete a configuration assessment policy. Returns 0 on success or -1 on error (new) */
int wdb_sca_scan_info_delete(wdb_t * wdb,char * policy_id);

/* Delete a configuration assessment check compliances. Returns 0 on success or -1 on error (new) */
int wdb_sca_check_compliances_delete(wdb_t * wdb);

/* Delete a configuration assessment check rules. Returns 0 on success or -1 on error (new) */
int wdb_sca_check_rules_delete(wdb_t * wdb);

/* Delete distinct configuration assessment check. Returns 0 on success or -1 on error (new) */
int wdb_sca_check_delete_distinct(wdb_t * wdb,char * policy_id,int scan_id);

/* Gets the policy SHA256. Returns 1 if found, 0 if not or -1 on error */
int wdb_sca_policy_sha256(wdb_t * wdb, char *id, char * output);

/**
 * @brief Insert agent to the global.db.
 * 
 * @param[in] id The agent ID.
 * @param[in] name The agent name.
 * @param[in] ip The agent ip address.
 * @param[in] register_ip The agent register IP.
 * @param[in] internal_key The client key of the agent.
 * @param[in] group The agent group.
 * @param[in] keep_date If 1, the addition date will be taken from agents-timestamp. If 0, the addition date is the current time.
 * @return Returns 0 on success or -1 on error.
 */
int wdb_insert_agent(int id, const char *name, const char *ip, const char *register_ip, const char *internal_key, const char *group, int keep_date);

/**
 * @brief Insert a new group.
 * 
 * @param[in] name The group name.
 * @return Returns OS_SUCCESS on success or OS_INVALID on failure.
 */
int wdb_insert_group(const char *name);

/**
 * @brief Update agent belongs table.
 * 
 * @param[in] id_group Id of the group to be updated.
 * @param[in] id_agent Id of the agent to be updated.
 * @return Returns OS_SUCCESS on success or OS_INVALID on failure.
 */
int wdb_update_agent_belongs(int id_group, int id_agent);

/**
 * @brief Update agent name in global.db.
 * 
 * @param[in] id The agent ID.
 * @param[in] name The agent name.
 * @return Returns 0 on success or -1 on error.
 */
int wdb_update_agent_name(int id, const char *name);

/**
 * @brief Update agent data in global.db.
 * 
 * @param[in] id The agent ID.
 * @param[in] os_name The agent's operating system name.
 * @param[in] os_version The agent's operating system version.
 * @param[in] os_major The agent's operating system major version.
 * @param[in] os_minor The agent's operating system minor version.
 * @param[in] os_codename The agent's operating system code name.
 * @param[in] os_platform The agent's operating system platform.
 * @param[in] os_build The agent's operating system build number.
 * @param[in] os_uname The agent's operating system uname.
 * @param[in] os_arch The agent's operating system architecture.
 * @param[in] version The agent's version.
 * @param[in] config_sum The agent's configuration sum.
 * @param[in] merged_sum The agent's merged sum.
 * @param[in] manager_host The agent's manager host name.
 * @param[in] node_name The agent's manager node name.
 * @param[in] agent_ip The agent's IP address.
 * @param[in] labels The agent labels.
 * @param[in] sync_status The agent's synchronization status in cluster.
 * @return Returns 0 on success or -1 on error.
 */
<<<<<<< HEAD
int wdb_update_agent_version(int id, 
                             const char *os_name,
                             const char *os_version,
                             const char *os_major,
                             const char *os_minor,
                             const char *os_codename,
                             const char *os_platform,
                             const char *os_build,
                             const char *os_uname,
                             const char *os_arch,
                             const char *version,
                             const char *config_sum,
                             const char *merged_sum,
                             const char *manager_host,
                             const char *node_name,
                             const char *agent_ip,
                             const char *sync_status);
=======
int wdb_update_agent_data(int id, 
                          const char *os_name,
                          const char *os_version,
                          const char *os_major,
                          const char *os_minor,
                          const char *os_codename,
                          const char *os_platform,
                          const char *os_build,
                          const char *os_uname,
                          const char *os_arch,
                          const char *version,
                          const char *config_sum,
                          const char *merged_sum,
                          const char *manager_host,
                          const char *node_name,
                          const char *agent_ip,
                          const char *labels,
                          wdb_sync_status_t sync_status);
>>>>>>> c9b587a0

/**
 * @brief Update agent's last keepalive ond modifies the cluster synchronization status.
 * 
 * @param[in] id Id of the agent for whom the keepalive must be updated.
 * @param[in] sync_status String with the cluster synchronization status to be set.
 * @return OS_SUCCESS on success or OS_INVALID on failure.
 */
int wdb_update_agent_keepalive(int id, const char *sync_status);

/**
 * @brief Set agent updating status.
 * 
 * @param[in] id ID of the agent.
 * @param[in] status The status to be set. WDB_AGENT_EMPTY, WDB_AGENT_PENDING or WDB_AGENT_UPDATED.
 * @return Returns OS_SUCCESS if success. OS_INVALID on error.
 */
int wdb_set_agent_status(int id_agent, int status);

/**
 * @brief Update agent group. If the group is not specified, it is set to NULL.
 * 
 * @param[in] id ID of the agent.
 * @param[in] group The group to be set.
 * @return Returns OS_SUCCESS if success. OS_INVALID on error.
 */
int wdb_update_agent_group(int id,char *group);

/**
 * @brief Set the file offset either for syscheck as well as registry.
 * 
 * @param[in] id ID of the agent.
 * @param[in] type An enumerator indicating the offset type. WDB_SYSCHECK or WDB_SYSCHECK_REGISTRY.
 * @param[in] offset to be set in the database.
 * @return Returns OS_SUCCESS if success. OS_INVALID on error.
 */
int wdb_set_agent_offset(int id, int type, long offset);

/**
 * @brief Update agent's labels.
 * 
 * @param[in] id Id of the agent for whom the labels must be updated.
 * @param[in] labels String with the key-values separated by EOL.
 * @return OS_SUCCESS on success or OS_INVALID on failure.
 */
int wdb_set_agent_labels(int id, const char *labels);

/**
 * @brief Returns an array containing the ID of every agent (except 0), ended with -1.
 * This method creates and sends a command to WazuhDB to receive the ID of every agent.
 * If the response is bigger than the capacity of the socket, multiple commands will be sent until every agent ID is obtained.
 * The array is heap allocated memory that must be freed by the caller.
 * 
 * @param [in] include_manager flag to include the manager on agents list
 * @return Pointer to the array, on success.
 * @retval NULL on errors.
 */
int* wdb_get_all_agents(bool include_manager);

/**
 * @brief Returns an array containing the ID of every agent (except 0), ended with -1 based on its keep_alive.
 * This method creates and sends a command to WazuhDB to receive the ID of every agent.
 * If the response is bigger than the capacity of the socket, multiple commands will be sent until every agent ID is obtained.
 * The array is heap allocated memory that must be freed by the caller.
 * 
 * @param [in] condition The symbol ">" or "<". The condition to match keep alive.
 * @param [in] keepalive The keep_alive to search the agents.
 * @param [in] include_manager flag to include the manager on agents list.
 * @return Pointer to the array, on success. NULL on errors.
 */
int* wdb_get_agents_by_keepalive(const char* condition, int keepalive, bool include_manager);

/**
 * @brief Find agent id by name and address.
 * 
 * @param[in] name Name of the agent.
 * @param[in] ip IP address of the agent.
 * @return Returns id if success. OS_INVALID on error.
 */
int wdb_find_agent(const char *name, const char *ip);

/**
 * @brief Returns a JSON with all the agent's information.
 * 
 * @param[in] id Id of the agent for whom the information is requested.
 * @return JSON* with the information on success or NULL on failure.
 */
cJSON* wdb_get_agent_info(int id);

/**
 * @brief Returns a JSON with all the agent's labels.
 * 
 * @param[in] id Id of the agent for whom the labels are requested.
 * @return JSON* with the labels on success or NULL on failure.
 */
cJSON* wdb_get_agent_labels(int id);

/**
 * @brief Get name from agent table in global.db by using its ID.
 * 
 * @param[in] id Id of the agent that the name must be selected.
 * @return A string with the agent name on success or NULL on failure.
 */
char* wdb_get_agent_name(int id);

/**
 * @brief Get group from agent table in global.db by using its ID.
 * 
 * @param[in] id Id of the agent that the name must be selected.
 * @return A string with the agent group on success or NULL on failure.
 */
char* wdb_get_agent_group(int id);

/**
 * @brief Get agent updating status.
 * 
 * @param[in] id_agent ID of the agent.
 * @return Returns the WDB_AGENT_* status if success. OS_INVALID on error.
 */
int wdb_get_agent_status(int id_agent);

/**
 * @brief Function to get the agent last keepalive.
 * 
 * @param [in] name String with the name of the agent.
 * @param [in] ip String with the ip of the agent.
 * @return Returns this value, 0 on NULL or OS_INVALID on error.
 */
time_t wdb_get_agent_keepalive (const char *name, const char *ip);

/**
 * @brief Get the file offset either for syscheck as well as registry.
 * 
 * @param[in] id ID of the agent.
 * @param[in] type An enumerator indicating the offset type. WDB_SYSCHECK or WDB_SYSCHECK_REGISTRY.
 * @return Returns the offset if success. OS_INVALID on error.
 */
long wdb_get_agent_offset(int id, int type);

/**
 * @brief Find group by name.
 * 
 * @param[in] name The group name.
 * @return Returns id if success or OS_INVALID on failure.
 */
int wdb_find_group(const char *name);

/**
 * @brief Update groups table.
 * 
 * @param[in] name The groups directory.
 * @return Returns OS_SUCCESS if success or OS_INVALID on failure.
 */
int wdb_update_groups(const char *dirname);

/**
 * @brief Delete an agent from agent table in global.db by using its ID.
 * 
 * @param[in] id Id of the agent to be deleted.
 * @return OS_SUCCESS on success or OS_INVALID on failure.
 */
int wdb_remove_agent(int id);

/**
 * @brief Delete group.
 * 
 * @param[in] name The group name.
 * @return Returns OS_SUCCESS on success or OS_INVALID on failure.
 */
int wdb_remove_group_db(const char *name);

/**
 * @brief Delete an agent from belongs table in global.db by using its ID.
 * 
 * @param[in] id Id of the agent to be deleted.
 * @return Returns OS_SUCCESS on success or OS_INVALID on failure.
 */
int wdb_delete_agent_belongs(int id);

/**
 * @brief Delete group from belongs table.
 * 
 * @param[in] name The group name.
 * @return Returns OS_SUCCESS on success or OS_INVALID on failure.
 */
int wdb_remove_group_from_belongs_db(const char *name);

/**
 * @brief Create database for agent from profile.
 * 
 * @param[in] id Id of the agent.
 * @param[in] name Name of the agent.
 * @return OS_SUCCESS on success or OS_INVALID on failure.
 */
int wdb_create_agent_db(int id, const char *name);

/**
 * @brief Create database for agent from profile.
 * 
 * @param[in] agent_id Id of the agent.
 * @return OS_SUCCESS on success or OS_INVALID on failure.
 */
int wdb_create_agent_db2(const char * agent_id);

/**
 * @brief Remove an agent's database.
 * 
 * @param[in] id Id of the agent for whom its database must be deleted.
 * @param[in] name Name of the agent for whom its database must be deleted.
 * @return OS_SUCCESS on success or OS_INVALID on failure.
 */
int wdb_remove_agent_db(int id, const char * name);

/**
 * @brief Update agent multi group.
 * 
 * @param[in] id The agent id.
 * @param[in] group The group name.
 * @return Returns OS_SUCCESS on success or OS_INVALID on failure.
 */
int wdb_update_agent_multi_group(int id, char *group);

/**
 * @brief Fill belongs table on start.
 * 
 * @return Returns OS_SUCCESS.
 */
int wdb_agent_belongs_first_time();

/**
 * @brief Get the agent first registration date.
 * 
 * @param[in] agent_id The agent ID.
 * @return Returns the agent first registration date.
 */
time_t get_agent_date_added(int agent_id);

/* Remove agents databases from id's list. */
cJSON *wdb_remove_multiple_agents(char *agent_list);

/* Insert or update metadata entries. Returns 0 on success or -1 on error. */
int wdb_fim_fill_metadata(wdb_t * wdb, char *data);

/* Find metadata entries. Returns 0 if doesn't found, 1 on success or -1 on error. */
int wdb_metadata_find_entry(wdb_t * wdb, const char * key);

/* Insert entry. Returns 0 on success or -1 on error. */
int wdb_metadata_insert_entry (wdb_t * wdb, const char *key, const char *value);

/* Update entries. Returns 0 on success or -1 on error. */
int wdb_metadata_update_entry (wdb_t * wdb, const char *key, const char *value);

/* Insert metadata for minor and major version. Returns 0 on success or -1 on error. */
int wdb_metadata_fill_version(sqlite3 *db);

/* Get value data in output variable. Returns 0 if doesn't found, 1 on success or -1 on error. */
int wdb_metadata_get_entry (wdb_t * wdb, const char *key, char *output);

/**
 * @brief Checks if the table exists in the database.
 * 
 * @param[in] wdb Database to query for the table existence.
 * @param[in] key Name of the table to find.
 * @return 1 if the table exists, 0 if the table doesn't exist or OS_INVALID on failure.
 */
 int wdb_metadata_table_check(wdb_t * wdb, const char * key);

/* Update field date for specific fim_entry. */
int wdb_fim_update_date_entry(wdb_t * wdb, const char *path);

/* Clear entries prior to the first scan. */
int wdb_fim_clean_old_entries(wdb_t * wdb);

/* Prepare SQL query with availability waiting */
int wdb_prepare(sqlite3 *db, const char *zSql, int nByte, sqlite3_stmt **stmt, const char **pzTail);

/* Execute statement with availability waiting */
int wdb_step(sqlite3_stmt *stmt);

/* Begin transaction */
int wdb_begin(sqlite3 *db);
int wdb_begin2(wdb_t * wdb);

/* Commit transaction */
int wdb_commit(sqlite3 *db);
int wdb_commit2(wdb_t * wdb);

/* Create global database */
int wdb_create_global(const char *path);

/* Create profile database */
int wdb_create_profile(const char *path);

/* Create new database file from SQL script */
int wdb_create_file(const char *path, const char *source);

/* Delete FIM events of an agent. Returns number of affected rows on success or -1 on error. */
int wdb_delete_fim(int id);

/* Delete FIM events of all agents. */
void wdb_delete_fim_all();

/* Delete PM events of an agent. Returns number of affected rows on success or -1 on error. */
int wdb_delete_pm(int id);

/* Delete PM events of all agents */
void wdb_delete_pm_all();

/* Rebuild database. Returns 0 on success or -1 on error. */
int wdb_vacuum(sqlite3 *db);

/* Insert key-value pair into info table */
int wdb_insert_info(const char *key, const char *value);

// Insert network info tuple. Return 0 on success or -1 on error.
int wdb_netinfo_insert(wdb_t * wdb, const char * scan_id, const char * scan_time, const char * name, const char * adapter, const char * type, const char * state, int mtu, const char * mac, long tx_packets, long rx_packets, long tx_bytes, long rx_bytes, long tx_errors, long rx_errors, long tx_dropped, long rx_dropped);

// Save Network info into DB.
int wdb_netinfo_save(wdb_t * wdb, const char * scan_id, const char * scan_time, const char * name, const char * adapter, const char * type, const char * state, int mtu, const char * mac, long tx_packets, long rx_packets, long tx_bytes, long rx_bytes, long tx_errors, long rx_errors, long tx_dropped, long rx_dropped);

// Delete Network info from DB.
int wdb_netinfo_delete(wdb_t * wdb, const char * scan_id);

// Delete Hotfix info from DB.
int wdb_hotfix_delete(wdb_t * wdb, const char * scan_id);

// Set hotfix metadata.
int wdb_set_hotfix_metadata(wdb_t * wdb, const char * scan_id);

// Insert IPv4/IPv6 protocol info tuple. Return 0 on success or -1 on error.
int wdb_netproto_insert(wdb_t * wdb, const char * scan_id, const char * iface,  int type, const char * gateway, const char * dhcp, int metric);

// Save IPv4/IPv6 protocol info into DB.
int wdb_netproto_save(wdb_t * wdb, const char * scan_id, const char * iface,  int type, const char * gateway, const char * dhcp, int metric);

// Insert IPv4/IPv6 address info tuple. Return 0 on success or -1 on error.
int wdb_netaddr_insert(wdb_t * wdb, const char * scan_id, const char * iface, int proto, const char * address, const char * netmask, const char * broadcast);

// Save IPv4/IPv6 address info into DB.
int wdb_netaddr_save(wdb_t * wdb, const char * scan_id, const char * iface, int proto, const char * address, const char * netmask, const char * broadcast);

// Insert OS info tuple. Return 0 on success or -1 on error.
int wdb_osinfo_insert(wdb_t * wdb, const char * scan_id, const char * scan_time, const char * hostname, const char * architecture, const char * os_name, const char * os_version, const char * os_codename, const char * os_major, const char * os_minor, const char * os_build, const char * os_platform, const char * sysname, const char * release, const char * version, const char * os_release);

// Save OS info into DB.
int wdb_osinfo_save(wdb_t * wdb, const char * scan_id, const char * scan_time, const char * hostname, const char * architecture, const char * os_name, const char * os_version, const char * os_codename, const char * os_major, const char * os_minor, const char * os_build, const char * os_platform, const char * sysname, const char * release, const char * version, const char * os_release);

// Insert HW info tuple. Return 0 on success or -1 on error.
int wdb_hardware_insert(wdb_t * wdb, const char * scan_id, const char * scan_time, const char * serial, const char * cpu_name, int cpu_cores, const char * cpu_mhz, uint64_t ram_total, uint64_t ram_free, int ram_usage);

// Save HW info into DB.
int wdb_hardware_save(wdb_t * wdb, const char * scan_id, const char * scan_time, const char * serial, const char * cpu_name, int cpu_cores, const char * cpu_mhz, uint64_t ram_total, uint64_t ram_free, int ram_usage);

// Insert package info tuple. Return 0 on success or -1 on error.
int wdb_package_insert(wdb_t * wdb, const char * scan_id, const char * scan_time, const char * format, const char * name, const char * priority, const char * section, long size, const char * vendor, const char * install_time, const char * version, const char * architecture, const char * multiarch, const char * source, const char * description, const char * location, const char triaged);

// Save Packages info into DB.
int wdb_package_save(wdb_t * wdb, const char * scan_id, const char * scan_time, const char * format, const char * name, const char * priority, const char * section, long size, const char * vendor, const char * install_time, const char * version, const char * architecture, const char * multiarch, const char * source, const char * description, const char * location);

// Insert hotfix info tuple. Return 0 on success or -1 on error.
int wdb_hotfix_insert(wdb_t * wdb, const char * scan_id, const char * scan_time, const char *hotfix);

// Save Hotfixes info into DB.
int wdb_hotfix_save(wdb_t * wdb, const char * scan_id, const char * scan_time, const char *hotfix);

// Update the new Package info with the previous scan.
int wdb_package_update(wdb_t * wdb, const char * scan_id);

// Delete Packages info about previous scan from DB.
int wdb_package_delete(wdb_t * wdb, const char * scan_id);

// Insert process info tuple. Return 0 on success or -1 on error.
int wdb_process_insert(wdb_t * wdb, const char * scan_id, const char * scan_time, int pid, const char * name, const char * state, int ppid, int utime, int stime, const char * cmd, const char * argvs, const char * euser, const char * ruser, const char * suser, const char * egroup, const char * rgroup, const char * sgroup, const char * fgroup, int priority, int nice, int size, int vm_size, int resident, int share, int start_time, int pgrp, int session, int nlwp, int tgid, int tty, int processor);

// Save Process info into DB.
int wdb_process_save(wdb_t * wdb, const char * scan_id, const char * scan_time, int pid, const char * name, const char * state, int ppid, int utime, int stime, const char * cmd, const char * argvs, const char * euser, const char * ruser, const char * suser, const char * egroup, const char * rgroup, const char * sgroup, const char * fgroup, int priority, int nice, int size, int vm_size, int resident, int share, int start_time, int pgrp, int session, int nlwp, int tgid, int tty, int processor);

// Delete Process info about previous scan from DB.
int wdb_process_delete(wdb_t * wdb, const char * scan_id);

// Insert port info tuple. Return 0 on success or -1 on error.
int wdb_port_insert(wdb_t * wdb, const char * scan_id, const char * scan_time, const char * protocol, const char * local_ip, int local_port, const char * remote_ip, int remote_port, int tx_queue, int rx_queue, int inode, const char * state, int pid, const char * process);

// Save port info into DB.
int wdb_port_save(wdb_t * wdb, const char * scan_id, const char * scan_time, const char * protocol, const char * local_ip, int local_port, const char * remote_ip, int remote_port, int tx_queue, int rx_queue, int inode, const char * state, int pid, const char * process);

// Delete port info about previous scan from DB.
int wdb_port_delete(wdb_t * wdb, const char * scan_id);

// Save CIS-CAT scan results.
int wdb_ciscat_save(wdb_t * wdb, const char * scan_id, const char * scan_time, const char * benchmark, const char * profile, int pass, int fail, int error, int notchecked, int unknown, int score);

// Insert CIS-CAT results tuple. Return 0 on success or -1 on error.
int wdb_ciscat_insert(wdb_t * wdb, const char * scan_id, const char * scan_time, const char * benchmark, const char * profile, int pass, int fail, int error, int notchecked, int unknown, int score);

// Delete old information from the 'ciscat_results' table
int wdb_ciscat_del(wdb_t * wdb, const char * scan_id);

wdb_t * wdb_init(sqlite3 * db, const char * id);

void wdb_destroy(wdb_t * wdb);

void wdb_pool_append(wdb_t * wdb);

void wdb_pool_remove(wdb_t * wdb);

void wdb_close_all();

void wdb_commit_old();

void wdb_close_old();

int wdb_remove_database(const char * agent_id);

/**
 * @brief Function to execute a SQL statement and save the result in a JSON array.
 * 
 * @param [in] stmt The SQL statement to be executed.
 * @return JSON array with the statement execution results. NULL On error.
 */
cJSON * wdb_exec_stmt(sqlite3_stmt * stmt);

/**
 * @brief Function to execute a SQL query and save the result in a JSON array.
 * 
 * @param [in] db The SQL database to be queried.
 * @param [in] sql The SQL query.
 * @return JSON array with the query results. NULL On error.
 */
cJSON * wdb_exec(sqlite3 * db, const char * sql);

// Execute SQL script into an database
int wdb_sql_exec(wdb_t *wdb, const char *sql_exec);

int wdb_close(wdb_t * wdb, bool commit);

void wdb_leave(wdb_t * wdb);

wdb_t * wdb_pool_find_prev(wdb_t * wdb);

int wdb_stmt_cache(wdb_t * wdb, int index);

int wdb_parse(char * input, char * output);

int wdb_parse_syscheck(wdb_t * wdb, char * input, char * output);

int wdb_parse_netinfo(wdb_t * wdb, char * input, char * output);

int wdb_parse_netproto(wdb_t * wdb, char * input, char * output);

int wdb_parse_netaddr(wdb_t * wdb, char * input, char * output);

int wdb_parse_osinfo(wdb_t * wdb, char * input, char * output);

int wdb_parse_hardware(wdb_t * wdb, char * input, char * output);

int wdb_parse_packages(wdb_t * wdb, char * input, char * output);

int wdb_parse_hotfixes(wdb_t * wdb, char * input, char * output);

int wdb_parse_ports(wdb_t * wdb, char * input, char * output);

int wdb_parse_processes(wdb_t * wdb, char * input, char * output);

int wdb_parse_ciscat(wdb_t * wdb, char * input, char * output);

int wdb_parse_sca(wdb_t * wdb, char * input, char * output);

/**
 * @brief Function to get values from MITRE database.
 * 
 * @param [in] wdb The MITRE struct database.
 * @param [in] input The query to get a value.
 * @param [out] output The response of the query.
 * @return 1 Success: response contains the value. 0 On error: the value was not found. -1 On error: invalid DB query syntax.
 */
int wdb_parse_mitre_get(wdb_t * wdb, char * input, char * output);

/**
 * @brief Function to parse the agent insert request.
 * 
 * @param [in] wdb The global struct database.
 * @param [in] input String with the agent data in JSON format.
 * @param [out] output Response of the query.
 * @return 0 Success: response contains the value OK. -1 On error: invalid DB query syntax.
 */
int wdb_parse_global_insert_agent(wdb_t * wdb, char * input, char * output);

/**
 * @brief Function to parse the update agent name request.
 * 
 * @param [in] wdb The global struct database.
 * @param [in] input String with the agent data in JSON format.
 * @param [out] output Response of the query.
 * @return 0 Success: response contains the value OK. -1 On error: invalid DB query syntax.
 */
int wdb_parse_global_update_agent_name(wdb_t * wdb, char * input, char * output);

/**
 * @brief Function to parse the update agent data request.
 * 
 * @param [in] wdb The global struct database.
 * @param [in] input String with the agent data in JSON format.
 * @param [out] output Response of the query.
 * @return 0 Success: response contains the value OK. -1 On error: invalid DB query syntax.
 */
int wdb_parse_global_update_agent_data(wdb_t * wdb, char * input, char * output);

/**
 * @brief Function to parse the labels request for a particular agent.
 * 
 * @param [in] wdb The global struct database.
 * @param [in] input String with 'agent_id'.
 * @param [out] output Response of the query in JSON format.
 * @return 0 Success: response contains the value OK. -1 On error: invalid DB query syntax.
 */
int wdb_parse_global_get_agent_labels(wdb_t * wdb, char * input, char * output);

/**
 * @brief Function to get all the agent information in global.db.
 * 
 * @param wdb The global struct database.
 * @param input String with 'agent_id'.
 * @param output Response of the query in JSON format.
 * @retval 0 Success: response contains the value.
 * @retval -1 On error: invalid DB query syntax.
 */
int wdb_parse_global_get_agent_info(wdb_t * wdb, char * input, char * output);

/**
 * @brief Function to parse string with agent's labels and set them in labels table in global database.
 * 
 * @param [in] wdb The global struct database.
 * @param [in] input String with 'agent_id labels_string'.
 * @param [out] output Response of the query.
 * @return 0 Success: response contains the value OK. -1 On error: invalid DB query syntax.
 */
int wdb_parse_global_set_agent_labels(wdb_t * wdb, char * input, char * output);

/**
 * @brief Function to parse the update agent keepalive request.
 * 
 * @param [in] wdb The global struct database.
 * @param [in] input String with the agent data in JSON format.
 * @param [out] output Response of the query.
 * @return 0 Success: response contains the value OK. -1 On error: invalid DB query syntax.
 */
int wdb_parse_global_update_agent_keepalive(wdb_t * wdb, char * input, char * output);

/**
 * @brief Function to parse the agent delete from agent table request.
 * 
 * @param [in] wdb The global struct database.
 * @param [in] input String with 'agent_id'.
 * @param [out] output Response of the query.
 * @return 0 Success: response contains the value OK. -1 On error: invalid DB query syntax.
 */
int wdb_parse_global_delete_agent(wdb_t * wdb, char * input, char * output);

/**
 * @brief Function to parse the select agent name request.
 * 
 * @param [in] wdb The global struct database.
 * @param [in] input String with 'agent_id'.
 * @param [out] output Response of the query.
 * @return 0 Success: response contains the value OK. -1 On error: invalid DB query syntax.
 */
int wdb_parse_global_select_agent_name(wdb_t * wdb, char * input, char * output);

/**
 * @brief Function to parse the select agent group request.
 * 
 * @param [in] wdb The global struct database.
 * @param [in] input String with 'agent_id'.
 * @param [out] output Response of the query.
 * @return 0 Success: response contains the value OK. -1 On error: invalid DB query syntax.
 */
int wdb_parse_global_select_agent_group(wdb_t * wdb, char * input, char * output);

/**
 * @brief Function to parse the agent delete from belongs table request.
 * 
 * @param [in] wdb The global struct database.
 * @param [in] input String with 'agent_id'.
 * @param [out] output Response of the query.
 * @return 0 Success: response contains the value OK. -1 On error: invalid DB query syntax.
 */
int wdb_parse_global_delete_agent_belong(wdb_t * wdb, char * input, char * output);

/**
 * @brief Function to parse the find agent request.
 * 
 * @param [in] wdb The global struct database.
 * @param [in] input String JSON with the agent name and ip.
 * @param [out] output Response of the query.
 * @return 0 Success: response contains the value OK. -1 On error: invalid DB query syntax.
 */
int wdb_parse_global_find_agent(wdb_t * wdb, char * input, char * output);

/**
 * @brief Function to parse the select agent fim offset request.
 * 
 * @param [in] wdb The global struct database.
 * @param [in] input String with 'agent_id'.
 * @param [out] output Response of the query.
 * @return 0 Success: response contains the value OK followed by a JSON with the offset. -1 On error: invalid DB query syntax.
 */
int wdb_parse_global_select_fim_offset(wdb_t * wdb, char * input, char * output);

/**
 * @brief Function to parse the select agent reg offset request.
 * 
 * @param [in] wdb The global struct database.
 * @param [in] input String with 'agent_id'.
 * @param [out] output Response of the query.
 * @return 0 Success: response contains the value OK followed by a JSON with the offset. -1 On error: invalid DB query syntax.
 */
int wdb_parse_global_select_reg_offset(wdb_t * wdb, char * input, char * output);

/**
 * @brief Function to parse the update agent fim offset request.
 * 
 * @param [in] wdb The global struct database.
 * @param [in] input String with the agent and offset data in JSON format.
 * @param [out] output Response of the query.
 * @return 0 Success: response contains the value OK. -1 On error: invalid DB query syntax.
 */
int wdb_parse_global_update_fim_offset(wdb_t * wdb, char * input, char * output);

/**
 * @brief Function to parse the update agent reg offset request.
 * 
 * @param [in] wdb The global struct database.
 * @param [in] input String with the agent and offset data in JSON format.
 * @param [out] output Response of the query.
 * @return 0 Success: response contains the value OK. -1 On error: invalid DB query syntax.
 */
int wdb_parse_global_update_reg_offset(wdb_t * wdb, char * input, char * output);

/**
 * @brief Function to parse the select agent update status request.
 * 
 * @param [in] wdb The global struct database.
 * @param [in] input String with 'agent_id'.
 * @param [out] output Response of the query.
 * @return 0 Success: response contains the value OK followed by a JSON with the status. -1 On error: invalid DB query syntax.
 */
int wdb_parse_global_select_agent_status(wdb_t * wdb, char * input, char * output);

/**
 * @brief Function to parse the update agent update status request.
 * 
 * @param [in] wdb The global struct database.
 * @param [in] input String with the agent and update status data in JSON format.
 * @param [out] output Response of the query.
 * @return 0 Success: response contains the value OK. -1 On error: invalid DB query syntax.
 */
int wdb_parse_global_update_agent_status(wdb_t * wdb, char * input, char * output);

/**
 * @brief Function to parse the update agent group request.
 * 
 * @param [in] wdb The global struct database.
 * @param [in] input String with the agent and group data in JSON format.
 * @param [out] output Response of the query.
 * @return 0 Success: response contains the value OK. -1 On error: invalid DB query syntax.
 */
int wdb_parse_global_update_agent_group(wdb_t * wdb, char * input, char * output);

/**
 * @brief Function to parse the find group request.
 * 
 * @param [in] wdb The global struct database.
 * @param [in] input String with the group name.
 * @param [out] output Response of the query.
 * @return 0 Success: response contains the value OK. -1 On error: invalid DB query syntax.
 */
int wdb_parse_global_find_group(wdb_t * wdb, char * input, char * output);

/**
 * @brief Function to parse the insert group request.
 * 
 * @param [in] wdb The global struct database.
 * @param [in] input String with the group name.
 * @param [out] output Response of the query.
 * @return 0 Success: response contains the value OK. -1 On error: invalid DB query syntax.
 */
int wdb_parse_global_insert_agent_group(wdb_t * wdb, char * input, char * output);

/**
 * @brief Function to parse the insert agent to belongs table request.
 * 
 * @param [in] wdb The global struct database.
 * @param [in] input String with the group id and agent id in JSON format.
 * @param [out] output Response of the query.
 * @return 0 Success: response contains the value OK. -1 On error: invalid DB query syntax.
 */
int wdb_parse_global_insert_agent_belong(wdb_t * wdb, char * input, char * output);

/**
 * @brief Function to parse the delete group from belongs table request.
 * 
 * @param [in] wdb The global struct database.
 * @param [in] input String with the group name.
 * @param [out] output Response of the query.
 * @return 0 Success: response contains the value OK. -1 On error: invalid DB query syntax.
 */
int wdb_parse_global_delete_group_belong(wdb_t * wdb, char * input, char * output);

/**
 * @brief Function to parse the delete group request.
 * 
 * @param [in] wdb The global struct database.
 * @param [in] input String with the group name.
 * @param [out] output Response of the query.
 * @return 0 Success: response contains the value OK. -1 On error: invalid DB query syntax.
 */
int wdb_parse_global_delete_group(wdb_t * wdb, char * input, char * output);

/**
 * @brief Function to parse the select groups request.
 * 
 * @param [in] wdb The global struct database.
 * @param [out] output Response of the query.
 * @return 0 Success: response contains the value OK. -1 On error: invalid DB query syntax.
 */
int wdb_parse_global_select_groups(wdb_t * wdb, char * output);

/**
 * @brief Function to parse the select keepalive request.
 * 
 * @param [in] wdb The global struct database.
 * @param [in] input String with 'agent_name agent_ip'.
 * @param [out] output Response of the query.
 * @return 0 Success: response contains the value OK. -1 On error: invalid DB query syntax.
 */
int wdb_parse_global_select_agent_keepalive(wdb_t * wdb, char * input, char * output);

/**
 * @brief Function to parse sync-agent-info-get params and set next ID to iterate on further calls.
 *        If no last_id is provided. Last obtained ID is used.
 * 
 * @param [in] wdb The global struct database.
 * @param [in] input String with starting ID [optional].
 * @param [out] output Response of the query.
 * @return 0 Success: response contains the value. -1 On error: invalid DB query syntax.
 */
int wdb_parse_global_sync_agent_info_get(wdb_t * wdb, char * input, char * output);

/**
 * @brief Function to parse agent_info and update the agents info from workers.
 * 
 * @param [in] wdb The global struct database.
 * @param [in] input String with the agents information in JSON format.
 * @param [out] output Response of the query in JSON format.
 * @return 0 Success: response contains the value. -1 On error: invalid DB query syntax.
 */
int wdb_parse_global_sync_agent_info_set(wdb_t * wdb, char * input, char * output);

/**
 * @brief Function to parse last_id, condition and keepalive for get-agents-by-keepalive.
 * 
 * @param [in] wdb The global struct database.
 * @param [in] input String with last_id, condition, and keepalive.
 * @param [out] output Response of the query.
 * @return 0 Success: response contains the value. -1 On error: invalid DB query syntax.
 */
int wdb_parse_global_get_agents_by_keepalive(wdb_t* wdb, char* input, char* output);

/**
 * @brief Function to parse last_id get-all-agents.
 * 
 * @param [in] wdb The global struct database.
 * @param [in] input String with last_id, condition, and keepalive.
 * @param [out] output Response of the query.
 * @return 0 Success: response contains the value. -1 On error: invalid DB query syntax.
 */
int wdb_parse_global_get_all_agents(wdb_t* wdb, char* input, char* output);

int wdbi_checksum_range(wdb_t * wdb, wdb_component_t component, const char * begin, const char * end, os_sha1 hexdigest);

int wdbi_delete(wdb_t * wdb, wdb_component_t component, const char * begin, const char * end, const char * tail);

void wdbi_update_attempt(wdb_t * wdb, wdb_component_t component, long timestamp);

// Functions to manage scan_info table, this table contains the timestamp of every scan of syscheck ¿and syscollector?

int wdb_scan_info_update(wdb_t * wdb, const char *module, const char *field, long value);
int wdb_scan_info_get(wdb_t * wdb, const char *module, char *field, long *output);
int wdb_scan_info_fim_checks_control (wdb_t * wdb, const char *last_check);

// Upgrade agent database to last version
wdb_t * wdb_upgrade(wdb_t *wdb);

/**
 * @brief Function to upgrade Global DB to the latest version.
 * 
 * @param [in] wdb The global.db database to upgrade.
 * @return wdb The global.db database updated on success.
 */
wdb_t * wdb_upgrade_global(wdb_t *wdb);

// Create backup and generate an empty DB
wdb_t * wdb_backup(wdb_t *wdb, int version);

/* Create backup for agent. Returns 0 on success or -1 on error. */
int wdb_create_backup(const char * agent_id, int version);

/**
 * @brief Query the checksum of a data range
 *
 * Check that the accumulated checksum of every item between begin and
 * end (included) ordered alphabetically matches the checksum provided.
 *
 * On success, also delete every file between end and tail (if provided),
 * none of them included.
 *
 * @param [in] wdb Database node.
 * @param [in] component Name of the component.
 * @param [in] command Integrity check subcommand: "integrity_check_global", "integrity_check_left" or "integrity_check_right".
 * @param [in] payload Operation arguments in JSON format.
 * @pre payload must contain strings "id", "begin", "end" and "checksum", and optionally "tail".
 * @retval 2 Success: checksum matches.
 * @retval 1 Success: checksum does not match.
 * @retval 0 Success: no files were found in this range.
 * @retval -1 On error.
 */
int wdbi_query_checksum(wdb_t * wdb, wdb_component_t component, const char * command, const char * payload);

/**
 * @brief Query a complete table clear
 *
 * @param [in] wdb Database node.
 * @param [in] component Name of the component.
 * @param [in] payload Operation arguments in JSON format.
 * @pre payload must contain string "id".
 * @retval 0 On success.
 * @retval -1 On error.
 */
int wdbi_query_clear(wdb_t * wdb, wdb_component_t component, const char * payload);

/**
 * @brief Set the database journal mode to write-ahead logging
 *
 * @param [in] db Pointer to an open database.
 * @retval 0 On success.
 * @retval -1 On error.
 */
int wdb_journal_wal(sqlite3 *db);

/**
 * @brief Function to get a MITRE technique's name.
 * 
 * @param [in] wdb The MITRE struct database.
 * @param [in] id MITRE technique's ID.
 * @param [out] output MITRE technique's name.
 * @retval 1 Sucess: name found on MITRE database.
 * @retval 0 On error: name not found on MITRE database.
 * @retval -1 On error: invalid DB query syntax.
 */
int wdb_mitre_name_get(wdb_t *wdb, char *id, char *output);

/**
 * @brief Function to insert an agent.
 * 
 * @param [in] wdb The Global struct database.
 * @param [in] id The agent ID
 * @param [in] name The agent name
 * @param [in] ip The agent IP address
 * @param [in] register_ip The agent registration IP address
 * @param [in] internal_key The agent key
 * @param [in] group The agent group
 * @param [in] date_add The agent addition date.
 * @return Returns 0 on success or -1 on error.
 */
int wdb_global_insert_agent(wdb_t *wdb, int id, char* name, char* ip, char* register_ip, char* internal_key, char* group, int date_add);

/**
 * @brief Function to update an agent name.
 * 
 * @param [in] wdb The Global struct database.
 * @param [in] id The agent ID
 * @param [in] name The agent name
 * @return Returns 0 on success or -1 on error.
 */
int wdb_global_update_agent_name(wdb_t *wdb, int id, char* name);

/**
 * @brief Function to update an agent version data.
 * 
 * @param [in] wdb The Global struct database.
 * @param [in] id The agent ID.
 * @param [in] os_name The agent's operating system name.
 * @param [in] os_version The agent's operating system version.
 * @param [in] os_major The agent's operating system major version.
 * @param [in] os_minor The agent's operating system minor version.
 * @param [in] os_codename The agent's operating system code name.
 * @param [in] os_platform The agent's operating system platform.
 * @param [in] os_build The agent's operating system build number.
 * @param [in] os_uname The agent's operating system uname.
 * @param [in] os_arch The agent's operating system architecture.
 * @param [in] version The agent's version.
 * @param [in] config_sum The agent's configuration sum.
 * @param [in] merged_sum The agent's merged sum.
 * @param [in] manager_host The agent's manager host name.
 * @param [in] node_name The agent's manager node name.
 * @param [in] agent_ip The agent's IP address.
 * @param [in] sync_status The agent's synchronization status in cluster.
 * @return Returns 0 on success or -1 on error.
 */
int wdb_global_update_agent_version(wdb_t *wdb,
                                    int id, 
                                    const char *os_name,
                                    const char *os_version,
                                    const char *os_major,
                                    const char *os_minor,
                                    const char *os_codename,
                                    const char *os_platform,
                                    const char *os_build,
                                    const char *os_uname,
                                    const char *os_arch,
                                    const char *version,
                                    const char *config_sum,
                                    const char *merged_sum,
                                    const char *manager_host,
                                    const char *node_name,
                                    const char *agent_ip,
                                    const char *sync_status);

/**
 * @brief Function to get the labels of a particular agent.
 * 
 * @param [in] wdb The Global struct database.
 * @param [in] id Agent id.
 * @return JSON with labels on success. NULL on error.
 */
cJSON* wdb_global_get_agent_labels(wdb_t *wdb, int id);

/**
 * @brief Function to delete the labels of a particular agent.
 * 
 * @param [in] wdb The Global struct database.
 * @param [in] id Agent id.
 * @return 0 On success. -1 On error.
 */
int wdb_global_del_agent_labels(wdb_t *wdb, int id);

/**
 * @brief Function to insert a label of a particular agent.
 * 
 * @param [in] wdb The Global struct database.
 * @param [in] id The agent ID
 * @param [in] key A string with the label key.
 * @param [in] value A string with the label value.
 * @return 0 On success. -1 On error.
 */
int wdb_global_set_agent_label(wdb_t *wdb, int id, char* key, char* value);

/**
 * @brief Function to update an agent keepalive and the synchronization status.
 * 
 * @param [in] wdb The Global struct database.
 * @param [in] id The agent ID
 * @param [in] status The value of sync_status
 * @return Returns 0 on success or -1 on error.
 */
int wdb_global_update_agent_keepalive(wdb_t *wdb, int id, const char *sync_status);

/**
 * @brief Function to delete an agent from the agent table.
 * 
 * @param [in] wdb The Global struct database.
 * @param [in] id The agent ID
 * @return Returns 0 on success or -1 on error.
 */
int wdb_global_delete_agent(wdb_t *wdb, int id);

/**
 * @brief Function to get the name of a particular agent.
 * 
 * @param [in] wdb The Global struct database.
 * @param [in] id Agent id.
 * @return JSON with the agent name on success. NULL on error.
 */
cJSON* wdb_global_select_agent_name(wdb_t *wdb, int id);

/**
 * @brief Function to get the group of a particular agent.
 * 
 * @param [in] wdb The Global struct database.
 * @param [in] id Agent id.
 * @return JSON with the agent group on success. NULL on error.
 */
cJSON* wdb_global_select_agent_group(wdb_t *wdb, int id);

/**
 * @brief Function to delete an agent from the belongs table.
 * 
 * @param [in] wdb The Global struct database.
 * @param [in] id The agent ID
 * @return Returns 0 on success or -1 on error.
 */
int wdb_global_delete_agent_belong(wdb_t *wdb, int id);

/**
 * @brief Function to get an agent id using the agent name and register ip.
 * 
 * @param [in] wdb The Global struct database.
 * @param [in] name The agent name
 * @param [in] ip The agent ip
 * @return JSON with id on success. NULL on error.
 */
cJSON* wdb_global_find_agent(wdb_t *wdb, const char *name, const char *ip);

/**
 * @brief Function to get the fim offset of a particular agent.
 * 
 * @param [in] wdb The Global struct database.
 * @param [in] id Agent id.
 * @return JSON with the agent fim offset on success. NULL on error.
 */
cJSON* wdb_global_select_agent_fim_offset(wdb_t *wdb, int id);

/**
 * @brief Function to get the reg offset of a particular agent.
 * 
 * @param [in] wdb The Global struct database.
 * @param [in] id Agent id.
 * @return JSON with the agent reg offset on success. NULL on error.
 */
cJSON* wdb_global_select_agent_reg_offset(wdb_t *wdb, int id);

/**
 * @brief Function to update an agent fim offset.
 * 
 * @param [in] wdb The Global struct database.
 * @param [in] id The agent ID
 * @param [in] offset The value of the offset
 * @return Returns 0 on success or -1 on error.
 */
int wdb_global_update_agent_fim_offset(wdb_t *wdb, int id, long offset);

/**
 * @brief Function to update an agent reg offset.
 * 
 * @param [in] wdb The Global struct database.
 * @param [in] id The agent ID
 * @param [in] offset The value of the offset
 * @return Returns 0 on success or -1 on error.
 */
int wdb_global_update_agent_reg_offset(wdb_t *wdb, int id, long offset);

/**
 * @brief Function to get the update status of a particular agent.
 * 
 * @param [in] wdb The Global struct database.
 * @param [in] id Agent id.
 * @return JSON with the agent update status on success. NULL on error.
 */
cJSON* wdb_global_select_agent_status(wdb_t *wdb, int id);

/**
 * @brief Function to update an agent update status.
 * 
 * @param [in] wdb The Global struct database.
 * @param [in] id The agent ID
 * @param [in] status The value of the status
 * @return Returns 0 on success or -1 on error.
 */
int wdb_global_update_agent_status(wdb_t *wdb, int id, char *status);

/**
 * @brief Function to update an agent group.
 * 
 * @param [in] wdb The Global struct database.
 * @param [in] id The agent ID
 * @param [in] group The group to be set
 * @return Returns 0 on success or -1 on error.
 */
int wdb_global_update_agent_group(wdb_t *wdb, int id, char *group);

/**
 * @brief Function to get a group id using the group name.
 * 
 * @param [in] wdb The Global struct database.
 * @param [in] group_name The group name.
 * @return JSON with group id on success. NULL on error.
 */
cJSON* wdb_global_find_group(wdb_t *wdb, char* group_name);

/**
 * @brief Function to insert a group using the group name.
 * 
 * @param [in] wdb The Global struct database.
 * @param [in] group_name The group name.
 * @return Returns 0 on success or -1 on error.
 */
int wdb_global_insert_agent_group(wdb_t *wdb, char* group_name);

/**
 * @brief Function to insert an agent to the belongs table.
 * 
 * @param [in] wdb The Global struct database.
 * @param [in] id_group The group id.
 * @param [in] id_agent The agent id.
 * @return Returns 0 on success or -1 on error.
 */
int wdb_global_insert_agent_belong(wdb_t *wdb, int id_group, int id_agent);

/**
 * @brief Function to delete a group from belongs table using the group name.
 * 
 * @param [in] wdb The Global struct database.
 * @param [in] group_name The group name.
 * @return Returns 0 on success or -1 on error.
 */
int wdb_global_delete_group_belong(wdb_t *wdb, char* group_name);

/**
 * @brief Function to delete a group by using the name.
 * 
 * @param [in] wdb The Global struct database.
 * @param [in] group_name The group name.
 * @return Returns 0 on success or -1 on error.
 */
int wdb_global_delete_group(wdb_t *wdb, char* group_name);

/**
 * @brief Function to get a list of groups.
 * 
 * @param [in] wdb The Global struct database.
 * @return JSON with all the groups on success. NULL on error.
 */
cJSON* wdb_global_select_groups(wdb_t *wdb);

/**
 * @brief Function to get an agent keepalive using the agent name and register ip.
 * 
 * @param [in] wdb The Global struct database.
 * @param [in] name The agent name
 * @param [in] ip The agent ip
 * @return JSON with last_keepalive on success. NULL on error.
 */
cJSON* wdb_global_select_agent_keepalive(wdb_t *wdb, char* name, char* ip);

/**
 * @brief Function to update sync_status of a particular agent.
 * 
 * @param [in] wdb The Global struct database.
 * @param [in] id The agent ID
 * @param [in] status The value of sync_status
 * @return 0 On success. -1 On error.
 */
int wdb_global_set_sync_status(wdb_t *wdb, int id, const char *sync_status);

/**
 * @brief Gets and parses agents with 'syncreq' sync_status and sets them to 'synced'.
 *        Response is prepared in one chunk, 
 *        if the size of the chunk exceeds WDB_MAX_RESPONSE_SIZE parsing stops and reports the amount of agents obtained.
 *        Multiple calls to this function can be required to fully obtain all agents.
 *       
 * @param [in] wdb The Global struct database.
 * @param [in] last_agent_id ID where to start querying.
 * @param [out] output A buffer where the response is written. Must be de-allocated by the caller.
 * @return wdbc_result to represent if all agents has being obtained.
 */
wdbc_result wdb_global_sync_agent_info_get(wdb_t *wdb, int* last_agent_id, char **output);

/**
 * @brief Function to update the information of an agent.
 * 
 * @param [in] wdb The Global struct database.
 * @param [in] agent_info A JSON array with the agent information.
 * @return 0 On success. -1 On error.
 */
int wdb_global_sync_agent_info_set(wdb_t *wdb, cJSON *agent_info);

/**
 * @brief Function to get the information of a particular agent stored in Wazuh DB.
 * 
 * @param wdb The Global struct database.
 * @param id Agent id.
 * @retval JSON with agent information on success.
 * @retval NULL on error.
 */
cJSON* wdb_global_get_agent_info(wdb_t *wdb, int id);

/*
 * @brief Gets every agent ID based on the keepalive.
 *        Response is prepared in one chunk, 
 *        if the size of the chunk exceeds WDB_MAX_RESPONSE_SIZE parsing stops and reports the amount of agents obtained.
 *        Multiple calls to this function can be required to fully obtain all agents.
 *       
 * @param [in] wdb The Global struct database.
 * @param [in] last_agent_id ID where to start querying.
 * @param [in] condition The symbol '<' or '>' condition used to compare keepalive.
 * @param [in] keep_alive The value of keepalive to search for agents.
 * @param [out] output A buffer where the response is written. Must be de-allocated by the caller.
 * @return wdbc_result to represent if all agents has being obtained or any error occurred.
 */
wdbc_result wdb_global_get_agents_by_keepalive(wdb_t *wdb, int* last_agent_id, char condition, int keep_alive, char **output);

/**
 * @brief Gets every agent ID.
 *        Response is prepared in one chunk, 
 *        if the size of the chunk exceeds WDB_MAX_RESPONSE_SIZE parsing stops and reports the amount of agents obtained.
 *        Multiple calls to this function can be required to fully obtain all agents.
 *       
 * @param [in] wdb The Global struct database.
 * @param [in] last_agent_id ID where to start querying.
 * @param [out] output A buffer where the response is written. Must be de-allocated by the caller.
 * @return wdbc_result to represent if all agents has being obtained or any error occurred.
 */
wdbc_result wdb_global_get_all_agents(wdb_t *wdb, int* last_agent_id, char **output);

// Finalize a statement securely
#define wdb_finalize(x) { if (x) { sqlite3_finalize(x); x = NULL; } }

#endif<|MERGE_RESOLUTION|>--- conflicted
+++ resolved
@@ -420,25 +420,6 @@
  * @param[in] sync_status The agent's synchronization status in cluster.
  * @return Returns 0 on success or -1 on error.
  */
-<<<<<<< HEAD
-int wdb_update_agent_version(int id, 
-                             const char *os_name,
-                             const char *os_version,
-                             const char *os_major,
-                             const char *os_minor,
-                             const char *os_codename,
-                             const char *os_platform,
-                             const char *os_build,
-                             const char *os_uname,
-                             const char *os_arch,
-                             const char *version,
-                             const char *config_sum,
-                             const char *merged_sum,
-                             const char *manager_host,
-                             const char *node_name,
-                             const char *agent_ip,
-                             const char *sync_status);
-=======
 int wdb_update_agent_data(int id, 
                           const char *os_name,
                           const char *os_version,
@@ -456,8 +437,7 @@
                           const char *node_name,
                           const char *agent_ip,
                           const char *labels,
-                          wdb_sync_status_t sync_status);
->>>>>>> c9b587a0
+                          const char *sync_status);
 
 /**
  * @brief Update agent's last keepalive ond modifies the cluster synchronization status.
