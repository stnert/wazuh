/*
 * Wazuh SQLite integration
 * Copyright (C) 2015-2019, Wazuh Inc.
 * July 5, 2016.
 *
 * This program is a free software; you can redistribute it
 * and/or modify it under the terms of the GNU General Public
 * License (version 2) as published by the FSF - Free Software
 * Foundation.
 */

#include "wdb.h"
#include "defs.h"

#ifdef WIN32
#define chown(x, y, z) 0
#endif

static const char *SQL_INSERT_AGENT = "INSERT INTO agent (id, name, ip, internal_key, date_add, `group`) VALUES (?, ?, ?, ?, datetime(CURRENT_TIMESTAMP, 'localtime'), ?);";
static const char *SQL_INSERT_AGENT_KEEP_DATE = "INSERT INTO agent (id, name, ip, internal_key, date_add, `group`) VALUES (?, ?, ?, ?, ?, ?);";
static const char *SQL_UPDATE_AGENT_NAME = "UPDATE agent SET name = ? WHERE id = ?;";
static const char *SQL_UPDATE_AGENT_VERSION = "UPDATE agent SET os_name = ?, os_version = ?, os_major = ?, os_minor = ?, os_codename = ?, os_platform = ?, os_build = ?, os_uname = ?, os_arch = ?, version = ?, config_sum = ?, merged_sum = ?, manager_host = ?, node_name = ? WHERE id = ?;";
static const char *SQL_UPDATE_AGENT_KEEPALIVE = "UPDATE agent SET last_keepalive = datetime(?, 'unixepoch', 'localtime') WHERE id = ?;";
static const char *SQL_SELECT_AGENT_STATUS = "SELECT status FROM agent WHERE id = ?;";
static const char *SQL_UPDATE_AGENT_STATUS = "UPDATE agent SET status = ? WHERE id = ?;";
static const char *SQL_UPDATE_AGENT_GROUP = "UPDATE agent SET `group` = ? WHERE id = ?;";
static const char *SQL_INSERT_AGENT_GROUP = "INSERT INTO `group` (name) VALUES(?)";
static const char *SQL_SELECT_AGENT_GROUP = "SELECT `group` FROM agent WHERE id = ?;";
static const char *SQL_INSERT_AGENT_BELONG = "INSERT INTO belongs (id_group, id_agent) VALUES(?, ?)";
static const char *SQL_DELETE_AGENT_BELONG = "DELETE FROM belongs WHERE id_agent = ?";
static const char *SQL_DELETE_GROUP_BELONG = "DELETE FROM belongs WHERE id_group = (SELECT id FROM 'group' WHERE name = ? );";
static const char *SQL_SELECT_FIM_OFFSET = "SELECT fim_offset FROM agent WHERE id = ?;";
static const char *SQL_SELECT_REG_OFFSET = "SELECT reg_offset FROM agent WHERE id = ?;";
static const char *SQL_UPDATE_FIM_OFFSET = "UPDATE agent SET fim_offset = ? WHERE id = ?;";
static const char *SQL_UPDATE_REG_OFFSET = "UPDATE agent SET reg_offset = ? WHERE id = ?;";
static const char *SQL_DELETE_AGENT = "DELETE FROM agent WHERE id = ?;";
static const char *SQL_SELECT_AGENT = "SELECT name FROM agent WHERE id = ?;";
static const char *SQL_SELECT_AGENTS = "SELECT id FROM agent WHERE id != 0;";
static const char *SQL_FIND_AGENT = "SELECT id FROM agent WHERE name = ? AND ip = ?;";
static const char *SQL_FIND_GROUP = "SELECT id FROM `group` WHERE name = ?;";
static const char *SQL_SELECT_GROUPS = "SELECT name FROM `group`;";
static const char *SQL_DELETE_GROUP = "DELETE FROM `group` WHERE name = ?;";

/* Insert agent. It opens and closes the DB. Returns 0 on success or -1 on error. */
int wdb_insert_agent(int id, const char *name, const char *ip, const char *key, const char *group, int keep_date) {
    int result = 0;
    sqlite3_stmt *stmt;
    const char * sql = SQL_INSERT_AGENT;
    char *date = NULL;

    if (wdb_open_global() < 0)
        return -1;

    if(keep_date) {
        sql = SQL_INSERT_AGENT_KEEP_DATE;
        date = get_agent_date_added(id);

        if(!date) {
            sql = SQL_INSERT_AGENT;
        }
    }

    if (wdb_prepare(wdb_global, sql, -1, &stmt, NULL)) {
        mdebug1("SQLite: %s", sqlite3_errmsg(wdb_global));
        if(date){
            free(date);
        }
        return -1;
    }

    sqlite3_bind_int(stmt, 1, id);
    sqlite3_bind_text(stmt, 2, name, -1, NULL);

    if (ip)
        sqlite3_bind_text(stmt, 3, ip, -1, NULL);
    else
        sqlite3_bind_null(stmt, 3);
    if (key)
        sqlite3_bind_text(stmt, 4, key, -1, NULL);
    else
        sqlite3_bind_null(stmt, 4);

    if(date) {
        sqlite3_bind_text(stmt, 5, date, -1, NULL);
        sqlite3_bind_text(stmt, 6, group, -1, NULL);
    } else {
        sqlite3_bind_text(stmt, 5, group, -1, NULL);
    }

    result = wdb_step(stmt) == SQLITE_DONE ? wdb_create_agent_db(id, name) : -1;
    sqlite3_finalize(stmt);

    if(date) {
        free(date);
    }

    return result;
}

/* Update agent name. It doesn't rename agent DB file. It opens and closes the DB. Returns 0 on success or -1 on error. */
int wdb_update_agent_name(int id, const char *name) {
    int result = 0;
    sqlite3_stmt *stmt;

    if (wdb_open_global() < 0)
        return -1;

    if (wdb_prepare(wdb_global, SQL_UPDATE_AGENT_NAME, -1, &stmt, NULL)) {
        mdebug1("SQLite: %s", sqlite3_errmsg(wdb_global));
        return -1;
    }

    sqlite3_bind_text(stmt, 1, name, -1, NULL);
    sqlite3_bind_int(stmt, 2, id);

    result = wdb_step(stmt) == SQLITE_DONE ? 0 : -1;
    sqlite3_finalize(stmt);

    return result;
}

/* Update agent version. It opens and closes the DB. Returns number of affected rows or -1 on error. */
int wdb_update_agent_version(int id, const char *os_name, const char *os_version, const char *os_major, const char *os_minor, const char *os_codename, const char *os_platform, const char *os_build, const char *os_uname, const char *os_arch, const char *version, const char *config_sum, const char *merged_sum, const char *manager_host, const char *node_name) {
    int result = 0;
    sqlite3_stmt *stmt;

    if (wdb_open_global() < 0)
        return -1;

    if (wdb_prepare(wdb_global, SQL_UPDATE_AGENT_VERSION, -1, &stmt, NULL)) {
        mdebug1("SQLite: %s", sqlite3_errmsg(wdb_global));
        return -1;
    }

    sqlite3_bind_text(stmt, 1, os_name, -1, NULL);
    sqlite3_bind_text(stmt, 2, os_version, -1, NULL);
    sqlite3_bind_text(stmt, 3, os_major, -1, NULL);
    sqlite3_bind_text(stmt, 4, os_minor, -1, NULL);
    sqlite3_bind_text(stmt, 5, os_codename, -1, NULL);
    sqlite3_bind_text(stmt, 6, os_platform, -1, NULL);
    sqlite3_bind_text(stmt, 7, os_build, -1, NULL);
    sqlite3_bind_text(stmt, 8, os_uname, -1, NULL);
    sqlite3_bind_text(stmt, 9, os_arch, -1, NULL);
    sqlite3_bind_text(stmt, 10, version, -1, NULL);
    sqlite3_bind_text(stmt, 11, config_sum, -1, NULL);
    sqlite3_bind_text(stmt, 12, merged_sum, -1, NULL);
    sqlite3_bind_text(stmt, 13, manager_host, -1, NULL);
    sqlite3_bind_text(stmt, 14, node_name, -1, NULL);
    sqlite3_bind_int(stmt, 15, id);

    result = wdb_step(stmt) == SQLITE_DONE ? (int)sqlite3_changes(wdb_global) : -1;
    sqlite3_finalize(stmt);

    return result;
}

/* Update agent's last keepalive time. It opens and closes the DB. Returns number of affected rows or -1 on error. */
int wdb_update_agent_keepalive(int id, long keepalive) {
    int result = 0;
    sqlite3_stmt *stmt;

    if (wdb_open_global() < 0)
        return -1;

    if (wdb_prepare(wdb_global, SQL_UPDATE_AGENT_KEEPALIVE, -1, &stmt, NULL)) {
        mdebug1("SQLite: %s", sqlite3_errmsg(wdb_global));
        return -1;
    }

    sqlite3_bind_int64(stmt, 1, keepalive);
    sqlite3_bind_int(stmt, 2, id);

    result = wdb_step(stmt) == SQLITE_DONE ? (int)sqlite3_changes(wdb_global) : -1;
    sqlite3_finalize(stmt);

    return result;
}

/* Delete agent. It opens and closes the DB. Returns 0 on success or -1 on error. */
int wdb_remove_agent(int id) {
    int result;
    sqlite3_stmt *stmt;
    char * name;

    if (wdb_open_global() < 0)
        return -1;

    if (wdb_prepare(wdb_global, SQL_DELETE_AGENT, -1, &stmt, NULL)) {
        mdebug1("SQLite: %s", sqlite3_errmsg(wdb_global));
        return -1;
    }

    name = wdb_agent_name(id);

    sqlite3_bind_int(stmt, 1, id);
    result = wdb_step(stmt) == SQLITE_DONE;
    sqlite3_finalize(stmt);

    result = result && name ? wdb_remove_agent_db(id, name) : -1;

    free(name);
    return result;
}

/* Get name from agent. The string must be freed after using. Returns NULL on error. */
char* wdb_agent_name(int id) {
    sqlite3_stmt *stmt = NULL;
    char *result = NULL;

    if (wdb_open_global() < 0)
        return NULL;

    if (wdb_prepare(wdb_global, SQL_SELECT_AGENT, -1, &stmt, NULL)) {
        mdebug1("SQLite: %s", sqlite3_errmsg(wdb_global));
        return NULL;
    }

    sqlite3_bind_int(stmt, 1, id);

    switch (wdb_step(stmt)) {
    case SQLITE_ROW:
        result = strdup((char*)sqlite3_column_text(stmt, 0));
        break;
    case SQLITE_DONE:
        result = NULL;
        break;
    default:
        mdebug1("SQLite: %s", sqlite3_errmsg(wdb_global));
        result = NULL;
    }

    sqlite3_finalize(stmt);

    return result;
}

/* Get group from agent. The string must be freed after using. Returns NULL on error. */
char* wdb_agent_group(int id) {
    sqlite3_stmt *stmt = NULL;
    char *result = NULL;

    if (wdb_open_global() < 0)
        return NULL;

    if (wdb_prepare(wdb_global, SQL_SELECT_AGENT_GROUP, -1, &stmt, NULL)) {
        mdebug1("SQLite: %s", sqlite3_errmsg(wdb_global));
        return NULL;
    }

    sqlite3_bind_int(stmt, 1, id);

    switch (wdb_step(stmt)) {
    case SQLITE_ROW:
        result = (char*)sqlite3_column_text(stmt, 0);
        if(result){
            result = strdup((char*)sqlite3_column_text(stmt, 0));
        }
        break;
    case SQLITE_DONE:
        result = NULL;
        break;
    default:
        mdebug1("SQLite: %s", sqlite3_errmsg(wdb_global));
        result = NULL;
    }

    sqlite3_finalize(stmt);

    return result;
}

/* Create database for agent from profile. Returns 0 on success or -1 on error. */
int wdb_create_agent_db(int id, const char *name) {
    const char *ROOT = "root";
    char path[OS_FLSIZE + 1];
    char buffer[4096];
    FILE *source;
    FILE *dest;
    size_t nbytes;
    int result = 0;
    uid_t uid;
    gid_t gid;

    if (!name)
        return -1;

    snprintf(path, OS_FLSIZE, "%s/%s", WDB_DIR, WDB_PROF_NAME);

    if (!(source = fopen(path, "r"))) {
        mdebug1("Profile database not found, creating.");

        if (wdb_create_profile(path) < 0)
            return -1;

        // Retry to open

        if (!(source = fopen(path, "r"))) {
            merror("Couldn't open profile '%s'.", path);
            return -1;
        }
    }

    snprintf(path, OS_FLSIZE, "%s%s/agents/%03d-%s.db", isChroot() ? "/" : "", WDB_DIR, id, name);

    if (!(dest = fopen(path, "w"))) {
        fclose(source);
        merror("Couldn't create database '%s'.", path);
        return -1;
    }

    while (nbytes = fread(buffer, 1, 4096, source), nbytes) {
        if (fwrite(buffer, 1, nbytes, dest) != nbytes) {
            result = -1;
            break;
        }
    }

    fclose(source);
    if (fclose(dest) == -1) {
        merror("Couldn't write/close file %s completely ", path);
        return -1;
    }

    if (result < 0)
        return -1;

    uid = Privsep_GetUser(ROOT);
    gid = Privsep_GetGroup(GROUPGLOBAL);

    if (uid == (uid_t) - 1 || gid == (gid_t) - 1) {
        merror(USER_ERROR, ROOT, GROUPGLOBAL);
        return -1;
    }

    if (chown(path, uid, gid) < 0) {
        merror(CHOWN_ERROR, path, errno, strerror(errno));
        return -1;
    }

    if (chmod(path, 0660) < 0) {
        merror(CHMOD_ERROR, path, errno, strerror(errno));
        return -1;
    }

    return 0;
}

/* Create database for agent from profile. Returns 0 on success or -1 on error. */
int wdb_remove_agent_db(int id, const char * name) {
    char path[OS_FLSIZE + 1];
    char path_aux[OS_FLSIZE + 1];

    snprintf(path, OS_FLSIZE, "%s%s/agents/%03d-%s.db", isChroot() ? "/" : "", WDB_DIR, id, name);

    if (!remove(path)) {
        snprintf(path_aux, OS_FLSIZE, "%s-shm", path);
        if (remove(path_aux) < 0) {
            mdebug2(DELETE_ERROR, path_aux, errno, strerror(errno));
        }
        snprintf(path_aux, OS_FLSIZE, "%s-wal", path);
        if (remove(path_aux) < 0) {
            mdebug2(DELETE_ERROR, path_aux, errno, strerror(errno));
        }
        return 0;
    } else
        return -1;
}

/* Get an array containing the ID of every agent (except 0), ended with -1 */
int* wdb_get_all_agents() {
    int i;
    int n = 1;
    int *array;
    sqlite3_stmt *stmt = NULL;

    if (!(array = malloc(sizeof(int)))) {
        merror("wdb_get_all_agents(): memory error");
        return NULL;
    }

    if (wdb_open_global() < 0) {
        free(array);
        return NULL;
    }

    if (wdb_prepare(wdb_global, SQL_SELECT_AGENTS, -1, &stmt, NULL)) {
        mdebug1("SQLite: %s", sqlite3_errmsg(wdb_global));
        wdb_close_global();
        free(array);
        return NULL;
    }

    for (i = 0; wdb_step(stmt) == SQLITE_ROW; i++) {
        if (i + 1 == n) {
            int *newarray;

            if (!(newarray = realloc(array, sizeof(int) * (n *= 2)))) {
                merror("wdb_get_all_agents(): memory error");
                free(array);
                sqlite3_finalize(stmt);
                wdb_close_global();
                return NULL;
            }

            array = newarray;
        }

        array[i] = sqlite3_column_int(stmt, 0);
    }

    array[i] = -1;

    sqlite3_finalize(stmt);

    return array;
}

/* Find agent by name and address. Returns id if success or -1 on failure. */
int wdb_find_agent(const char *name, const char *ip) {
    sqlite3_stmt *stmt = NULL;
    int result;

    if (wdb_open_global() < 0)
        return -1;

    if (wdb_prepare(wdb_global, SQL_FIND_AGENT, -1, &stmt, NULL)) {
        mdebug1("SQLite: %s", sqlite3_errmsg(wdb_global));
        wdb_close_global();
        return -1;
    }

    sqlite3_bind_text(stmt, 1, name, -1, NULL);
    sqlite3_bind_text(stmt, 2, ip, -1, NULL);

    result = wdb_step(stmt) == SQLITE_ROW ? sqlite3_column_int(stmt, 0) : -1;
    sqlite3_finalize(stmt);
    return result;
}

/* Get the file offset. Returns -1 on error or NULL. */
long wdb_get_agent_offset(int id_agent, int type) {
    int result;
    const char *sql;
    sqlite3_stmt *stmt;

    switch (type) {
    case WDB_SYSCHECK:
        sql = SQL_SELECT_FIM_OFFSET;
        break;
    case WDB_SYSCHECK_REGISTRY:
        sql = SQL_SELECT_REG_OFFSET;
        break;
    default:
        return -1;
    }

    if (wdb_open_global() < 0)
        return -1;

    if (wdb_prepare(wdb_global, sql, -1, &stmt, NULL)) {
        mdebug1("SQLite: %s", sqlite3_errmsg(wdb_global));
        return -1;
    }

    sqlite3_bind_int(stmt, 1, id_agent);
    result = wdb_step(stmt) == SQLITE_ROW ? sqlite3_column_int64(stmt, 0) : -1;
    sqlite3_finalize(stmt);

    return result;
}

/* Set the file offset. Returns number of affected rows, or -1 on failure. */
int wdb_set_agent_offset(int id_agent, int type, long offset) {
    int result;
    const char *sql;
    sqlite3_stmt *stmt;

    switch (type) {
    case WDB_SYSCHECK:
        sql = SQL_UPDATE_FIM_OFFSET;
        break;
    case WDB_SYSCHECK_REGISTRY:
        sql = SQL_UPDATE_REG_OFFSET;
        break;
    default:
        return -1;
    }

    if (wdb_open_global() < 0)
        return -1;

    if (wdb_prepare(wdb_global, sql, -1, &stmt, NULL)) {
        mdebug1("SQLite: %s", sqlite3_errmsg(wdb_global));
        return -1;
    }

    sqlite3_bind_int64(stmt, 1, offset);
    sqlite3_bind_int(stmt, 2, id_agent);

    result = wdb_step(stmt) == SQLITE_DONE ? (int)sqlite3_changes(wdb_global) : -1;
    sqlite3_finalize(stmt);

    return result;
}

/* Set agent updating status. Returns WDB_AGENT_*, or -1 on error. */
int wdb_get_agent_status(int id_agent) {
    int result;
    const char *status;
    sqlite3_stmt *stmt;

    if (wdb_open_global() < 0)
        return -1;

    if (wdb_prepare(wdb_global, SQL_SELECT_AGENT_STATUS, -1, &stmt, NULL)) {
        mdebug1("SQLite: %s", sqlite3_errmsg(wdb_global));
        return -1;
    }

    sqlite3_bind_int(stmt, 1, id_agent);

    if (wdb_step(stmt) == SQLITE_ROW) {
        status = (const char*)sqlite3_column_text(stmt, 0);
        result = !strcmp(status, "empty") ? WDB_AGENT_EMPTY : !strcmp(status, "pending") ? WDB_AGENT_PENDING : WDB_AGENT_UPDATED;
    } else
        result = -1;

    sqlite3_finalize(stmt);

    return result;
}

/* Set agent updating status. Returns number of affected rows, or -1 on error. */
int wdb_set_agent_status(int id_agent, int status) {
    int result;
    const char *str_status;
    sqlite3_stmt *stmt;

    switch (status) {
    case WDB_AGENT_EMPTY:
        str_status = "empty";
        break;
    case WDB_AGENT_PENDING:
        str_status = "pending";
        break;
    case WDB_AGENT_UPDATED:
        str_status = "updated";
        break;
    default:
        return -1;
    }

    if (wdb_open_global() < 0)
        return -1;

    if (wdb_prepare(wdb_global, SQL_UPDATE_AGENT_STATUS, -1, &stmt, NULL)) {
        mdebug1("SQLite: %s", sqlite3_errmsg(wdb_global));
        return -1;
    }

    sqlite3_bind_text(stmt, 1, str_status, -1, NULL);
    sqlite3_bind_int(stmt, 2, id_agent);

    result = wdb_step(stmt) == SQLITE_DONE ? (int)sqlite3_changes(wdb_global) : -1;
    sqlite3_finalize(stmt);

    return result;
}

/* Update agent group. It opens and closes the DB. Returns number of affected rows or -1 on error. */
int wdb_update_agent_group(int id, char *group) {
    int result = 0;
    sqlite3_stmt *stmt;

    if (wdb_open_global() < 0)
        return -1;

    if (wdb_prepare(wdb_global, SQL_UPDATE_AGENT_GROUP, -1, &stmt, NULL)) {
        mdebug1("SQLite: %s", sqlite3_errmsg(wdb_global));
        return -1;
    }

    sqlite3_bind_text(stmt, 1, group, -1, NULL);
    sqlite3_bind_int(stmt, 2, id);

    result = wdb_step(stmt) == SQLITE_DONE ? (int)sqlite3_changes(wdb_global) : -1;
    sqlite3_finalize(stmt);

    if(wdb_update_agent_multi_group(id,group) < 0){
        return -1;
    }

    return result;
}

/* Update agent multi group. It opens and closes the DB. Returns number of affected rows or -1 on error. */
int wdb_update_agent_multi_group(int id, char *group) {
    int result = 0;

    /* Wipe out the agent multi groups relation for this agent */
    if (wdb_delete_agent_belongs(id) < 0) {
        return -1;
    }

    /* Update the belongs table if multi group */
    const char delim[2] = ",";
    if (group) {
        char *multi_group;

        multi_group = strchr(group, MULTIGROUP_SEPARATOR);

        if (multi_group) {

            /* Get the first group */
            multi_group = strtok(group, delim);

            while( multi_group != NULL ) {

                /* Update de groups table */
                int id_group = wdb_find_group(multi_group);

                if(id_group <= 0){
                    id_group = wdb_insert_group(multi_group);
                }

                if (wdb_update_agent_belongs(id_group,id) < 0){
                    return -1;
                }

                multi_group = strtok(NULL, delim);
            }
        } else {

            /* Update de groups table */
            int id_group = wdb_find_group(group);

            if(id_group <= 0){
                id_group = wdb_insert_group(group);
            }

            if ( wdb_update_agent_belongs(id_group,id) < 0){
                return -1;
            }
        }
    }

    return result;
}

/* Find group by name. Returns id if success or -1 on failure. */
int wdb_find_group(const char *name) {
    sqlite3_stmt *stmt = NULL;
    int result;

    if (wdb_open_global() < 0)
        return -1;

    if (wdb_prepare(wdb_global, SQL_FIND_GROUP, -1, &stmt, NULL)) {
        mdebug1("SQLite: %s", sqlite3_errmsg(wdb_global));
        wdb_close_global();
        return -1;
    }

    sqlite3_bind_text(stmt, 1, name, -1, NULL);

    result = wdb_step(stmt) == SQLITE_ROW ? sqlite3_column_int(stmt, 0) : -1;
    sqlite3_finalize(stmt);
    return result;
}

/* Insert a new group. Returns id if success or -1 on failure. */
int wdb_insert_group(const char *name) {
    sqlite3_stmt *stmt = NULL;
    int result;

    if (wdb_open_global() < 0)
        return -1;

    if (wdb_prepare(wdb_global, SQL_INSERT_AGENT_GROUP, -1, &stmt, NULL)) {
        mdebug1("SQLite: %s", sqlite3_errmsg(wdb_global));
        wdb_close_global();
        return -1;
    }

    sqlite3_bind_text(stmt, 1, name, -1, NULL);

    if (wdb_step(stmt) == SQLITE_DONE)
        result = (int)sqlite3_last_insert_rowid(wdb_global);
    else {
        mdebug1("SQLite: %s", sqlite3_errmsg(wdb_global));
        result = -1;
    }

    sqlite3_finalize(stmt);
    return result;
}

/* Update agent belongs table. It opens and closes the DB. Returns number of affected rows or -1 on error. */
int wdb_update_agent_belongs(int id_group, int id_agent) {
    int result = 0;
    sqlite3_stmt *stmt;

    if (wdb_open_global() < 0)
        return -1;

    if (wdb_prepare(wdb_global, SQL_INSERT_AGENT_BELONG, -1, &stmt, NULL)) {
        mdebug1("SQLite: %s", sqlite3_errmsg(wdb_global));
        return -1;
    }

    sqlite3_bind_int(stmt, 1, id_group);
    sqlite3_bind_int(stmt, 2, id_agent);

    result = wdb_step(stmt) == SQLITE_DONE ? (int)sqlite3_changes(wdb_global) : -1;
    sqlite3_finalize(stmt);

    return result;
}

/* Delete agent belongs table. It opens and closes the DB. Returns number of affected rows or -1 on error. */
int wdb_delete_agent_belongs(int id_agent) {
    int result = 0;
    sqlite3_stmt *stmt;

    if (wdb_open_global() < 0)
        return -1;

    if (wdb_prepare(wdb_global, SQL_DELETE_AGENT_BELONG, -1, &stmt, NULL)) {
        mdebug1("SQLite: %s", sqlite3_errmsg(wdb_global));
        return -1;
    }

    sqlite3_bind_int(stmt, 1, id_agent);

    result = wdb_step(stmt) == SQLITE_DONE ? (int)sqlite3_changes(wdb_global) : -1;
    sqlite3_finalize(stmt);

    return result;
}

int wdb_update_groups(const char *dirname) {
    int result =  0;
    int i;
    int n = 1;
    char **array;
    sqlite3_stmt *stmt = NULL;

    if (!(array = (char**) calloc(1, sizeof(char*)))) {
        merror("wdb_update_groups(): memory error");
        return -1;
    }

    if (wdb_open_global() < 0) {
        free(array);
        return -1;
    }

    if (wdb_prepare(wdb_global, SQL_SELECT_GROUPS, -1, &stmt, NULL)) {
        mdebug1("SQLite: %s", sqlite3_errmsg(wdb_global));
        wdb_close_global();
        free(array);
        return -1;
    }

    for (i = 0; wdb_step(stmt) == SQLITE_ROW; i++) {
        if (i + 1 == n) {
            char **newarray;

            if (!(newarray = (char **)realloc(array, sizeof(char *) * (n *= 2)))) {
                merror("wdb_update_groups(): memory error");
                sqlite3_finalize(stmt);
                wdb_close_global();
                return -1;
            }

            array = newarray;
        }
        os_strdup((char*)sqlite3_column_text(stmt, 0),array[i]);
    }

    array[i] = NULL;

    sqlite3_finalize(stmt);

    for(i=0;array[i];i++){
        /* Check if the group exists in dir */
        char group_path[PATH_MAX + 1] = {0};
        DIR *dp;

        if (snprintf(group_path, PATH_MAX + 1, "%s/%s", dirname,array[i]) > PATH_MAX) {
            merror("At wdb_update_groups(): path too long.");
            continue;
        }

        dp = opendir(group_path);

        /* Group doesnt exists anymore, delete it */
        if (!dp) {
            if (wdb_remove_group_db((char *)array[i]) < 0){
                free_strarray(array);
                return -1;
            }
        }
        closedir(dp);
    }

    free_strarray(array);

    /* Add new groups from the folder /etc/shared if they dont exists on database */
    DIR *dir;
    struct dirent *dirent;

    if (!(dir = opendir(dirname))) {
        mterror(WDB_DATABASE_LOGTAG, "Couldn't open directory '%s': %s.", dirname, strerror(errno));
        return -1;
    }

    while ((dirent = readdir(dir))){
        if (dirent->d_name[0] != '.'){
            char path[PATH_MAX];
            snprintf(path,PATH_MAX,"%s/%s",dirname,dirent->d_name);

            if (!IsDir(path)) {
                if(wdb_find_group(dirent->d_name) <= 0){
                    wdb_insert_group(dirent->d_name);
                }
            }
        }
    }
    closedir(dir);

    return result;
}

/* Delete group from belongs table. It opens and closes the DB. Returns 0 on success or -1 on error. */
int wdb_remove_group_from_belongs_db(const char *name) {

    int result;
    sqlite3_stmt *stmt;

    if (wdb_open_global() < 0)
        return -1;

    // Delete from belongs
    if (wdb_prepare(wdb_global, SQL_DELETE_GROUP_BELONG, -1, &stmt, NULL)) {
        mdebug1("SQLite: %s", sqlite3_errmsg(wdb_global));
        return -1;
    }

    sqlite3_bind_text(stmt, 1, name, -1, NULL);

    result = wdb_step(stmt) == SQLITE_DONE ? (int)sqlite3_changes(wdb_global) : -1;
    sqlite3_finalize(stmt);

    return result;
}

/* Delete group. It opens and closes the DB. Returns 0 on success or -1 on error. */
int wdb_remove_group_db(const char *name) {

    if(wdb_remove_group_from_belongs_db(name) == -1){
        merror("At wdb_remove_group_from_belongs_db(): couldn't delete '%s' from 'belongs' table.", name);
        return -1;
    }

    int result;
    sqlite3_stmt *stmt;

    if (wdb_open_global() < 0)
        return -1;

    if (wdb_prepare(wdb_global, SQL_DELETE_GROUP, -1, &stmt, NULL)) {
        mdebug1("SQLite: %s", sqlite3_errmsg(wdb_global));
        return -1;
    }

    sqlite3_bind_text(stmt, 1, name, -1, NULL);

    result = wdb_step(stmt) == SQLITE_DONE ? (int)sqlite3_changes(wdb_global) : -1;
    sqlite3_finalize(stmt);

    return result;
}

int wdb_agent_belongs_first_time(){
    int i;
    char *group;
    int *agents;

    if ((agents = wdb_get_all_agents())) {

        for (i = 0; agents[i] != -1; i++) {
            group = wdb_agent_group(agents[i]);

            if(group){
                wdb_update_agent_multi_group(agents[i],group);
                free(group);
            }
        }
        free(agents);
    }

    return 0;
}

char *get_agent_date_added(int agent_id){
    char path[PATH_MAX + 1] = {0};
    char line[OS_BUFFER_SIZE] = {0};
    char * sep;
    FILE *fp;

<<<<<<< HEAD
    snprintf(path,PATH_MAX,"%s", isChroot() ? TIMESTAMP_FILE : BUILDDIR(DEFAULTDIR,TIMESTAMP_FILE));
    
=======
    snprintf(path,PATH_MAX,"%s", isChroot() ? TIMESTAMP_FILE : DEFAULTDIR TIMESTAMP_FILE);

>>>>>>> 6693c39f
    fp = fopen(path, "r");

    if (!fp) {
        return NULL;
    }

    while (fgets(line, OS_BUFFER_SIZE, fp)) {
        if (sep = strchr(line, ' '), sep) {
            *sep = '\0';
        } else {
            continue;
        }

        if(atoi(line) == agent_id){
            /* Extract date */
            char **data;
            char * date = NULL;
            *sep = ' ';

            data = OS_StrBreak(' ',line,5);

            if(data == NULL) {
                fclose(fp);
                return NULL;
            }

            /* Date is 3 and 4 */
            wm_strcat(&date,data[3],' ');
            wm_strcat(&date,data[4],' ');

            if(date == NULL) {
                fclose(fp);
                free_strarray(data);
                return NULL;
            }

            char *endl = strchr(date, '\n');

            if (endl) {
                *endl = '\0';
            }

            fclose(fp);
            free_strarray(data);
            return date;
        }
    }

    fclose(fp);
    return NULL;
}<|MERGE_RESOLUTION|>--- conflicted
+++ resolved
@@ -909,13 +909,8 @@
     char * sep;
     FILE *fp;
 
-<<<<<<< HEAD
     snprintf(path,PATH_MAX,"%s", isChroot() ? TIMESTAMP_FILE : BUILDDIR(DEFAULTDIR,TIMESTAMP_FILE));
     
-=======
-    snprintf(path,PATH_MAX,"%s", isChroot() ? TIMESTAMP_FILE : DEFAULTDIR TIMESTAMP_FILE);
-
->>>>>>> 6693c39f
     fp = fopen(path, "r");
 
     if (!fp) {
