/* Copyright (C) 2010 Trend Micro Inc.
 * All right reserved.
 *
 * This program is a free software; you can redistribute it
 * and/or modify it under the terms of the GNU General Public
 * License (version 2) as published by the FSF - Free Software
 * Foundation
 */

#include "shared.h"
#include "logcollector.h"


/* Read multiline logs */
void *read_multiline(logreader *lf, int *rc, int drop_it) {
    int __ms = 0;
    int __ms_reported = 0;
    int linesgot = 0;
    size_t buffer_size = 0;
    char *p;
    char str[OS_MAXSTR + 1];
    char buffer[OS_MAXSTR + 1];
    fpos_t fp_pos;
    int lines = 0;

    buffer[0] = '\0';
    buffer[OS_MAXSTR] = '\0';
    str[OS_MAXSTR] = '\0';
    *rc = 0;

<<<<<<< HEAD
    linecount = atoi(lf->logformat);

=======
>>>>>>> 251627a3
    /* Get initial file location */
    fgetpos(lf->fp, &fp_pos);

    while (fgets(str, OS_MAXSTR - OS_LOG_HEADER, lf->fp) != NULL && (!maximum_lines || lines < maximum_lines)) {

        lines++;
        linesgot++;

        /* Get the last occurrence of \n */
        if ((p = strrchr(str, '\n')) != NULL) {
            *p = '\0';
        }

        /* If we didn't get the new line, because the
         * size is large, send what we got so far.
         */
        else if (strlen(str) >= (OS_MAXSTR - OS_LOG_HEADER - 2)) {
            /* Message size > maximum allowed */
            __ms = 1;
        } else {
            /* Message not complete. Return. */
<<<<<<< HEAD
            mdebug1("Message not complete. Trying again: '%s'", str);
            fsetpos(lf->fp, &fp_pos);
=======
            mdebug1("Message not complete from '%s'. Trying again: '%.*s'%s", logff[pos].file, sample_log_length, str, strlen(str) > (size_t)sample_log_length ? "..." : "");
            fsetpos(logff[pos].fp, &fp_pos);
>>>>>>> 251627a3
            break;
        }

#ifdef WIN32
        if ((p = strrchr(str, '\r')) != NULL) {
            *p = '\0';
        }
#endif

        mdebug2("Reading message: '%.*s'%s", sample_log_length, str, strlen(str) > (size_t)sample_log_length ? "..." : "");

        /* Add to buffer */
        buffer_size = strlen(buffer);
        if (buffer[0] != '\0') {
            buffer[buffer_size] = ' ';
            buffer_size++;
        }

        strncpy(buffer + buffer_size, str, OS_MAXSTR - buffer_size - 2);

        if (linesgot < logff[pos].linecount) {
            continue;
        }
        linesgot = 0;

        linesgot = 0;

        /* Send message to queue */
        if (drop_it == 0) {
<<<<<<< HEAD
            w_msg_hash_queues_push(buffer,lf->file,lf->outformat,strlen(buffer)+1,lf->target_socket,LOCALFILE_MQ);
=======
            if (SendMSGtoSCK(logr_queue, buffer, logff[pos].file,
                        LOCALFILE_MQ, logff[pos].log_target) < 0) {
                merror(QUEUE_SEND);
                if ((logr_queue = StartMQ(DEFAULTQPATH, WRITE)) < 0) {
                    merror_exit(QUEUE_FATAL, DEFAULTQPATH);
                }
            }
>>>>>>> 251627a3
        }

        buffer[0] = '\0';


        /* Incorrect message size */
        if (__ms) {
<<<<<<< HEAD
            merror("Large message size: '%s'", str);
            while (fgets(str, OS_MAXSTR - 2, lf->fp) != NULL) {
=======
            if (!__ms_reported) {
                merror("Large message size from file '%s' (length = %zu): '%.*s'...", logff[pos].file, strlen(str), sample_log_length, str);
                __ms_reported = 1;
            } else {
                mdebug2("Large message size from file '%s' (length = %zu): '%.*s'...", logff[pos].file, strlen(str), sample_log_length, str);
            }

            while (fgets(str, OS_MAXSTR - 2, logff[pos].fp) != NULL) {
>>>>>>> 251627a3
                /* Get the last occurrence of \n */
                if ((p = strrchr(str, '\n')) != NULL) {
                    break;
                }
            }
            __ms = 0;
        }

        fgetpos(lf->fp, &fp_pos);
        continue;
    }

    mdebug2("Read %d lines from %s", lines, lf->file);
    return (NULL);
}<|MERGE_RESOLUTION|>--- conflicted
+++ resolved
@@ -28,11 +28,6 @@
     str[OS_MAXSTR] = '\0';
     *rc = 0;
 
-<<<<<<< HEAD
-    linecount = atoi(lf->logformat);
-
-=======
->>>>>>> 251627a3
     /* Get initial file location */
     fgetpos(lf->fp, &fp_pos);
 
@@ -54,13 +49,8 @@
             __ms = 1;
         } else {
             /* Message not complete. Return. */
-<<<<<<< HEAD
-            mdebug1("Message not complete. Trying again: '%s'", str);
+            mdebug1("Message not complete from '%s'. Trying again: '%.*s'%s", lf->file, sample_log_length, str, strlen(str) > (size_t)sample_log_length ? "..." : "");
             fsetpos(lf->fp, &fp_pos);
-=======
-            mdebug1("Message not complete from '%s'. Trying again: '%.*s'%s", logff[pos].file, sample_log_length, str, strlen(str) > (size_t)sample_log_length ? "..." : "");
-            fsetpos(logff[pos].fp, &fp_pos);
->>>>>>> 251627a3
             break;
         }
 
@@ -81,7 +71,7 @@
 
         strncpy(buffer + buffer_size, str, OS_MAXSTR - buffer_size - 2);
 
-        if (linesgot < logff[pos].linecount) {
+        if (linesgot < lf->linecount) {
             continue;
         }
         linesgot = 0;
@@ -90,17 +80,7 @@
 
         /* Send message to queue */
         if (drop_it == 0) {
-<<<<<<< HEAD
-            w_msg_hash_queues_push(buffer,lf->file,lf->outformat,strlen(buffer)+1,lf->target_socket,LOCALFILE_MQ);
-=======
-            if (SendMSGtoSCK(logr_queue, buffer, logff[pos].file,
-                        LOCALFILE_MQ, logff[pos].log_target) < 0) {
-                merror(QUEUE_SEND);
-                if ((logr_queue = StartMQ(DEFAULTQPATH, WRITE)) < 0) {
-                    merror_exit(QUEUE_FATAL, DEFAULTQPATH);
-                }
-            }
->>>>>>> 251627a3
+            w_msg_hash_queues_push(buffer, lf->file, strlen(buffer) + 1, lf->log_target, LOCALFILE_MQ);
         }
 
         buffer[0] = '\0';
@@ -108,19 +88,14 @@
 
         /* Incorrect message size */
         if (__ms) {
-<<<<<<< HEAD
-            merror("Large message size: '%s'", str);
-            while (fgets(str, OS_MAXSTR - 2, lf->fp) != NULL) {
-=======
             if (!__ms_reported) {
-                merror("Large message size from file '%s' (length = %zu): '%.*s'...", logff[pos].file, strlen(str), sample_log_length, str);
+                merror("Large message size from file '%s' (length = %zu): '%.*s'...", lf->file, strlen(str), sample_log_length, str);
                 __ms_reported = 1;
             } else {
-                mdebug2("Large message size from file '%s' (length = %zu): '%.*s'...", logff[pos].file, strlen(str), sample_log_length, str);
+                mdebug2("Large message size from file '%s' (length = %zu): '%.*s'...", lf->file, strlen(str), sample_log_length, str);
             }
 
-            while (fgets(str, OS_MAXSTR - 2, logff[pos].fp) != NULL) {
->>>>>>> 251627a3
+            while (fgets(str, OS_MAXSTR - 2, lf->fp) != NULL) {
                 /* Get the last occurrence of \n */
                 if ((p = strrchr(str, '\n')) != NULL) {
                     break;
