/* Copyright (C) 2009 Trend Micro Inc.
 * All right reserved.
 *
 * This program is a free software; you can redistribute it
 * and/or modify it under the terms of the GNU General Public
 * License (version 2) as published by the FSF - Free Software
 * Foundation
 */

#ifndef __LOGREADER_H
#define __LOGREADER_H

#ifndef ARGV0
#define ARGV0 "ossec-logcollector"
#endif

#define N_MIN_INPUT_THREADS 4
#define N_OUPUT_THREADS 1
#define OUTPUT_MIN_QUEUE_SIZE 128

#include "shared.h"
#include "config/localfile-config.h"
#include "config/config.h"

/*** Function prototypes ***/

/* Read logcollector config */
int LogCollectorConfig(const char *cfgfile);

/* Start log collector daemon */
void LogCollectorStart(void) __attribute__((noreturn));

/* Handle files */
int handle_file(int i, int j, int do_fseek, int do_log);

/* Read syslog file */
void *read_syslog(logreader *lf, int *rc, int drop_it);

/* Read snort full file */
void *read_snortfull(logreader *lf, int *rc, int drop_it);

/* Read ossec alert file */
void *read_ossecalert(logreader *lf, int *rc, int drop_it);

/* Read nmap grepable format */
void *read_nmapg(logreader *lf, int *rc, int drop_it);

/* Read mysql log format */
void *read_mysql_log(logreader *lf, int *rc, int drop_it);

/* Read mysql log format */
void *read_mssql_log(logreader *lf, int *rc, int drop_it);

/* Read postgresql log format */
void *read_postgresql_log(logreader *lf, int *rc, int drop_it);

/* read multi line logs */
void *read_multiline(logreader *lf, int *rc, int drop_it);

/* Read DJB multilog format */
/* Initializes multilog */
int init_djbmultilog(logreader *lf);
void *read_djbmultilog(logreader *lf, int *rc, int drop_it);

/* Read events from output of command */
void *read_command(logreader *lf, int *rc, int drop_it);
void *read_fullcommand(logreader *lf, int *rc, int drop_it);

/* Read auditd events */
void *read_audit(logreader *lf, int *rc, int drop_it);

/* Read json events */
void *read_json(logreader *lf, int *rc, int drop_it);

#ifdef WIN32
void win_startel();
void win_readel();
void win_read_vista_sec();
void win_start_event_channel(char *evt_log, char future, char *query);
void win_format_event_string(char *string);
#endif

/*** Global variables ***/
extern int loop_timeout;
extern int logr_queue;
extern int open_file_attempts;
extern logreader *logff;
extern logreader_glob *globs;
extern logsocket *logsk;
extern int vcheck_files;
extern int maximum_lines;
extern logsocket default_agent;
<<<<<<< HEAD
extern int maximum_files;
extern int current_files;
extern int total_files;

typedef enum {
    CONTINUE_IT,
    NEXT_IT,
    LEAVE_IT
} IT_control;

/* Message queue */
typedef struct w_msg_queue_t{
    w_queue_t *msg_queue;
    pthread_mutex_t mutex;
    pthread_cond_t available;
} w_msg_queue_t;


/* Hash table of queues */
OSHash * msg_queues_table;

/* Message structure */
typedef struct w_message_t {
    char *file;
    char *buffer;
    char *outformat;
    char queue_mq;
    unsigned int size;
    logsocket **target_socket;
} w_message_t;


/* Input thread range */
typedef struct w_input_range_t{
    int start_i;
    int start_j;
    int end_i;
    int end_j;
} w_input_range_t;

w_input_range_t *w_input_threads_range;

/* Init queue hash table */
void w_msg_hash_queues_init();

/* Add entry to queue hash table */
int w_msg_hash_queues_add_entry(const char *key);

/* Push message into the hash queue */
int w_msg_hash_queues_push(const char *str,char *file,char *outformat,unsigned long size,logsocket **target_socket,char queue_mq);

/* Pop message from the hash queue */
w_message_t * w_msg_hash_queues_pop(const char *key);

/* Push message into the queue */
int w_msg_queue_push(w_msg_queue_t * msg,const char * buffer,char *file,char *outformat, unsigned long size,logsocket **target_socket,char queue_mq);

/* Pop message from the queue */
w_message_t * w_msg_queue_pop(w_msg_queue_t * queue);

/* Output processing thread*/
void * w_output_thread(void * args);

/* Prepare pool of output threads */
void w_create_output_threads();

/* Input processing thread */
void * w_input_thread(__attribute__((unused)) void * t_id);

/* Prepare pool of input threads */
void w_create_input_threads();

/* Set mutexes for each file */
void w_set_file_mutexes();
=======
extern int sample_log_length;
>>>>>>> 251627a3

#endif /* __LOGREADER_H */<|MERGE_RESOLUTION|>--- conflicted
+++ resolved
@@ -90,7 +90,6 @@
 extern int vcheck_files;
 extern int maximum_lines;
 extern logsocket default_agent;
-<<<<<<< HEAD
 extern int maximum_files;
 extern int current_files;
 extern int total_files;
@@ -116,10 +115,9 @@
 typedef struct w_message_t {
     char *file;
     char *buffer;
-    char *outformat;
     char queue_mq;
     unsigned int size;
-    logsocket **target_socket;
+    logtarget *log_target;
 } w_message_t;
 
 
@@ -140,13 +138,13 @@
 int w_msg_hash_queues_add_entry(const char *key);
 
 /* Push message into the hash queue */
-int w_msg_hash_queues_push(const char *str,char *file,char *outformat,unsigned long size,logsocket **target_socket,char queue_mq);
+int w_msg_hash_queues_push(const char *str, char *file, unsigned long size, logtarget * targets, char queue_mq);
 
 /* Pop message from the hash queue */
 w_message_t * w_msg_hash_queues_pop(const char *key);
 
 /* Push message into the queue */
-int w_msg_queue_push(w_msg_queue_t * msg,const char * buffer,char *file,char *outformat, unsigned long size,logsocket **target_socket,char queue_mq);
+int w_msg_queue_push(w_msg_queue_t * msg, const char * buffer, char *file, unsigned long size, logtarget * log_target, char queue_mq);
 
 /* Pop message from the queue */
 w_message_t * w_msg_queue_pop(w_msg_queue_t * queue);
@@ -165,8 +163,6 @@
 
 /* Set mutexes for each file */
 void w_set_file_mutexes();
-=======
 extern int sample_log_length;
->>>>>>> 251627a3
 
 #endif /* __LOGREADER_H */