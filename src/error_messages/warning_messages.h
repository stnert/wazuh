--- conflicted
+++ resolved
@@ -40,24 +40,19 @@
 #define FIM_INVALID_OPTION_SKIP                 "(6925): Invalid option '%s' for attribute '%s'. The paths '%s' not be monitored."
 #define FIM_WARN_WHODATA_ADD_RULE               "(6926): Unable to add audit rule for '%s'"
 #define FIM_DB_FULL_ALERT                       "(6927): Sending DB 100%% full alert."
-<<<<<<< HEAD
-#define FIM_WHODATA_PARAMETER                   "(6928): Invalid parameter type (%ld) for '%s'."
-#define FIM_WHODATA_RENDER_EVENT                "(6929): Error rendering the event. Error %lu."
-#define FIM_WHODATA_RENDER_PARAM                "(6930): Invalid number of rendered parameters."
-
-
-=======
 #define FIM_WARN_WHODATA_GETID                  "(6928): Couldn't get event ID from Audit message. Line: '%s'."
 #define FIM_WARN_WHODATA_EVENT_TOOLONG          "(6929): Caching Audit message: event too long. Event with ID: '%s' will be discarded."
 #define FIM_WARN_MAX_DIR_REACH                  "(6930): Maximum number of directories to be monitored in the same tag reached (%d) Excess are discarded: '%s'"
 #define FIM_WARN_MAX_REG_REACH                  "(6931): Maximum number of registries to be monitored in the same tag reached (%d) Excess are discarded: '%s'"
+#define FIM_WHODATA_PARAMETER                   "(6932): Invalid parameter type (%ld) for '%s'."
+#define FIM_WHODATA_RENDER_EVENT                "(6933): Error rendering the event. Error %lu."
+#define FIM_WHODATA_RENDER_PARAM                "(6934): Invalid number of rendered parameters."
 
 
 /* Monitord warning messages */
-#define ROTATE_LOG_LONG_PATH                    "(6928): The path of the rotated log is too long."
-#define ROTATE_JSON_LONG_PATH                   "(6929): The path of the rotated json is too long."
-#define COMPRESSED_LOG_LONG_PATH                "(6930): The path of the compressed log is too long."
-#define COMPRESSED_JSON_LONG_PATH               "(6931): The path of the compressed json is too long."
->>>>>>> 9ee96dc9
+#define ROTATE_LOG_LONG_PATH                    "(7500): The path of the rotated log is too long."
+#define ROTATE_JSON_LONG_PATH                   "(7501): The path of the rotated json is too long."
+#define COMPRESSED_LOG_LONG_PATH                "(7502): The path of the compressed log is too long."
+#define COMPRESSED_JSON_LONG_PATH               "(7503): The path of the compressed json is too long."
 
 #endif /* WARN_MESSAGES_H */