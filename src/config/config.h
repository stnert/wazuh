/* Copyright (C) 2015-2019, Wazuh Inc.
 * Copyright (C) 2009 Trend Micro Inc.
 * All rights reserved.
 *
 * This program is free software; you can redistribute it
 * and/or modify it under the terms of the GNU General Public
 * License (version 2) as published by the FSF - Free Software
 * Foundation
 */

#ifndef HCONFIG_H
#define HCONFIG_H

<<<<<<< HEAD
#define CGLOBAL       00000000001
#define CRULES        00000000002
#define CSYSCHECK     00000000004
#define CROOTCHECK    00000000010
#define CALERTS       00000000020
#define CLOCALFILE    00000000040
#define CREMOTE       00000000100
#define CCLIENT       00000000200
#define CMAIL         00000000400
#define CAR           00000001000
#define CDBD          00000002000
#define CSYSLOGD      00000004000
#define CAGENT_CONFIG 00000010000
#define CAGENTLESS    00000020000
#define CREPORTS      00000040000
#define CINTEGRATORD  00000100000
#define CWMODULE      00000200000
#define CLABELS       00000400000
#define CAUTHD        00001000000
#define CBUFFER       00002000000
#define CCLUSTER      00004000000
#define CSOCKET       00010000000
#define CLOGCOLLECTOR 00020000000
#define CEXEC         00040000000
#define CINTEGRATOR   00100000000
#define CWDATABASE    00200000000
#define CWDOWNLOAD    00400000000
#define CSYSLOG_CONF  01000000000
=======
#define CGLOBAL       000000001
#define CRULES        000000002
#define CSYSCHECK     000000004
#define CROOTCHECK    000000010
#define CALERTS       000000020
#define CLOCALFILE    000000040
#define CREMOTE       000000100
#define CCLIENT       000000200
#define CMAIL         000000400
#define CAR           000001000
#define CDBD          000002000
#define CSYSLOGD      000004000
#define CAGENT_CONFIG 000010000
#define CAGENTLESS    000020000
#define CREPORTS      000040000
#define CINTEGRATORD  000100000
#define CWMODULE      000200000
#define CLABELS       000400000
#define CAUTHD        001000000
#define CBUFFER       002000000
#define CCLUSTER      004000000
#define CSOCKET       010000000
#define CROTMONITORD  020000000
#define CROTANALYSD   040000000
>>>>>>> f2404562

#define MAX_NEEDED_TAGS 4

typedef enum needed_tags {
    JSONOUT_OUTPUT = 0,
    ALERTS_LOG,
    LOGALL,
    LOGALL_JSON
} NeededTags;

#include "os_xml/os_xml.h"
#include "shared.h"

/* Global variables */
extern int remote_conf;

/* Main function to read the config */
int ReadConfig(int modules, const char *cfgfile, void *d1, void *d2);

int Read_Global(XML_NODE node, void *d1, void *d2);
int Read_GlobalSK(XML_NODE node, void *configp, void *mailp);
int Read_Analysis(const OS_XML *xml, XML_NODE node, void *d1);
int Read_Rules(XML_NODE node, void *d1, void *d2);
int Read_Syscheck(const OS_XML *xml, XML_NODE node, void *d1, void *d2);
int Read_Rootcheck(XML_NODE node, void *d1, void *d2);
int Read_Alerts(XML_NODE node, void *d1, void *d2);
int Read_EmailAlerts(XML_NODE node, void *d1, void *d2);
int Read_Mail(XML_NODE node, void *d1, void *d2);
int Read_DB(XML_NODE node, void *config1, void *config2);
int Read_CSyslog(XML_NODE node, void *config1, void *config2);
int Read_CSyslog_Options(XML_NODE node, void *config);
int Read_CAgentless(XML_NODE node, void *config1, void *config2);
int Read_Localfile(XML_NODE node, void *d1, void *d2);
int Read_Logcollector(const OS_XML *xml, XML_NODE node, void *d1, int modules);
int Read_Integrator(XML_NODE node, void *config1, void *config2);
int Read_Integrator_Options(XML_NODE node, void *config1);
int Read_Remote (const OS_XML *xml, XML_NODE node, void *d1, void *d2);
int Read_Client(const OS_XML *xml, XML_NODE node, void *d1, void *d2);
int Read_ClientBuffer(const OS_XML *xml, XML_NODE node, void *d1, void *d2, int modules);
int ReadActiveResponses(XML_NODE node, void *d1, void *d2);
int ReadActiveCommands(XML_NODE node, void *d1, void *d2);
int Read_CReports(XML_NODE node, void *config1, void *config2);
int Read_WModule(const OS_XML *xml, xml_node *node, void *d1, void *d2);
int Read_SCA(const OS_XML *xml, xml_node *node, void *d1, int modules);
#ifndef WIN32
int Read_Fluent_Forwarder(const OS_XML *xml, xml_node *node, void *d1);
#endif
int Read_Labels(XML_NODE node, void *d1, void *d2);
int Read_Authd(const OS_XML *xml, XML_NODE node, void *d1, void *d2);
int Read_Cluster(XML_NODE node, void *d1, void *d2);
int Read_Socket(XML_NODE node, void *d1, void *d2);
<<<<<<< HEAD
int Read_Exec(XML_NODE node, void *d1);
int Read_WModules_Config(XML_NODE node, void *d1);
int Read_WDatabase(const OS_XML *xml, XML_NODE node, void *d1, void *d2);
int Read_WDownload(XML_NODE node, void *d1);
=======
int Read_RotationMonitord(const OS_XML *xml, XML_NODE node, void *d1, void *d2);
int Read_RotationAnalysisd(const OS_XML *xml, XML_NODE node, void *d1, void *d2);
int Read_Monitor(XML_NODE node, void *d1, void *d2);
>>>>>>> f2404562

/* Verifies that the configuration for Syscheck is correct. Return 0 on success or -1 on error.  */
int Test_Syscheck(const char * path);

/* Verifies that the configuration for Rootcheck is correct. Return 0 on success or -1 on error.  */
int Test_Rootcheck(const char * path);

/* Verifies that the configuration for Localfile is correct. Return 0 on success or -1 on error.  */
int Test_Localfile(const char * path);

/* Verifies that the configuration for Client is correct. Return 0 on success or -1 on error.  */
int Test_Client(const char * path);

/* Verifies that the configuration for ClientBuffer is correct. Return 0 on success or -1 on error.  */
int Test_ClientBuffer(const char * path);

/* Verifies that the configuration for Wodle is correct. Return 0 on success or -1 on error. */
int Test_WModule(const char * path);

/* Verifies that the configuration for Labels is correct. Return 0 on success or -1 on error.  */
int Test_Labels(const char * path);

/* Set internal option value. Return 0 on success or -1 on error. */
int SetConf(const char *c_value, int *var, const option_t option, const char *name);

#endif /* _HCONFIG__H */<|MERGE_RESOLUTION|>--- conflicted
+++ resolved
@@ -11,7 +11,6 @@
 #ifndef HCONFIG_H
 #define HCONFIG_H
 
-<<<<<<< HEAD
 #define CGLOBAL       00000000001
 #define CRULES        00000000002
 #define CSYSCHECK     00000000004
@@ -40,32 +39,8 @@
 #define CWDATABASE    00200000000
 #define CWDOWNLOAD    00400000000
 #define CSYSLOG_CONF  01000000000
-=======
-#define CGLOBAL       000000001
-#define CRULES        000000002
-#define CSYSCHECK     000000004
-#define CROOTCHECK    000000010
-#define CALERTS       000000020
-#define CLOCALFILE    000000040
-#define CREMOTE       000000100
-#define CCLIENT       000000200
-#define CMAIL         000000400
-#define CAR           000001000
-#define CDBD          000002000
-#define CSYSLOGD      000004000
-#define CAGENT_CONFIG 000010000
-#define CAGENTLESS    000020000
-#define CREPORTS      000040000
-#define CINTEGRATORD  000100000
-#define CWMODULE      000200000
-#define CLABELS       000400000
-#define CAUTHD        001000000
-#define CBUFFER       002000000
-#define CCLUSTER      004000000
-#define CSOCKET       010000000
-#define CROTMONITORD  020000000
-#define CROTANALYSD   040000000
->>>>>>> f2404562
+#define CROTMONITORD  02000000000
+#define CROTANALYSD   04000000000
 
 #define MAX_NEEDED_TAGS 4
 
@@ -117,16 +92,13 @@
 int Read_Authd(const OS_XML *xml, XML_NODE node, void *d1, void *d2);
 int Read_Cluster(XML_NODE node, void *d1, void *d2);
 int Read_Socket(XML_NODE node, void *d1, void *d2);
-<<<<<<< HEAD
 int Read_Exec(XML_NODE node, void *d1);
 int Read_WModules_Config(XML_NODE node, void *d1);
 int Read_WDatabase(const OS_XML *xml, XML_NODE node, void *d1, void *d2);
 int Read_WDownload(XML_NODE node, void *d1);
-=======
 int Read_RotationMonitord(const OS_XML *xml, XML_NODE node, void *d1, void *d2);
 int Read_RotationAnalysisd(const OS_XML *xml, XML_NODE node, void *d1, void *d2);
 int Read_Monitor(XML_NODE node, void *d1, void *d2);
->>>>>>> f2404562
 
 /* Verifies that the configuration for Syscheck is correct. Return 0 on success or -1 on error.  */
 int Test_Syscheck(const char * path);
