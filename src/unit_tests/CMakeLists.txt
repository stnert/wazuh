# Copyright (C) 2015-2019, Wazuh Inc.
#
# This program is free software; you can redistribute it
# and/or modify it under the terms of the GNU General Public
# License (version 2) as published by the FSF - Free Software
# Foundation.

cmake_minimum_required(VERSION 3.10)

set(SRC_FOLDER ${CMAKE_SOURCE_DIR}/../)

include_directories(${SRC_FOLDER}/headers)
include_directories(${SRC_FOLDER})


# Wazuh libraries
find_library(WAZUHLIB NAMES libwazuh.a HINTS "${SRC_FOLDER}")
if(NOT WAZUHLIB)
  message(FATAL_ERROR "libwazuh.a not found! Aborting...")
endif()

find_library(WAZUHEXT NAMES libwazuhext.so HINTS "${SRC_FOLDER}")
if(NOT WAZUHEXT)
  message(FATAL_ERROR "libwazuhext.so not found! Aborting...")
endif()


# Add compiling flags
add_compile_options(-ggdb -O0 -g -coverage)


# Enable testing
enable_testing()


# Tests list and flags
list(APPEND tests_names "test_file_op")
list(APPEND tests_flags "-Wl,--wrap,isChroot -Wl,--wrap,mferror -Wl,--wrap,stat -Wl,--wrap,chmod -Wl,--wrap,File_DateofChange -Wl,--wrap,getpid -Wl,--wrap,unlink -Wl,--wrap,_merror -Wl,--wrap,_minfo -Wl,--wrap,_mwarn -Wl,--wrap,fopen")

list(APPEND tests_names "test_integrity_op")
list(APPEND tests_flags " ")

list(APPEND tests_names "test_rbtree_op")
list(APPEND tests_flags " ")

list(APPEND tests_names "test_version_op")
list(APPEND tests_flags "-Wl,--wrap,fopen -Wl,--wrap,fgets -Wl,--wrap,fclose")

list(APPEND tests_names "test_create_db")
list(APPEND tests_flags "-Wl,--wrap,_minfo -Wl,--wrap,_merror -Wl,--wrap,_mwarn -Wl,--wrap,_mdebug2 -Wl,--wrap,lstat \
                         -Wl,--wrap,fim_send_scan_info -Wl,--wrap,send_syscheck_msg -Wl,--wrap,readdir \
                         -Wl,--wrap,opendir -Wl,--wrap,closedir -Wl,--wrap,realtime_adddir -Wl,--wrap,HasFilesystem \
                         -Wl,--wrap,fim_db_get_path -Wl,--wrap,fim_db_get_paths_from_inode -Wl,--wrap,delete_target_file \
                         -Wl,--wrap,fim_db_insert_data -Wl,--wrap,OS_MD5_SHA1_SHA256_File -Wl,--wrap,seechanges_addfile\
                         -Wl,--wrap,fim_db_delete_not_scanned -Wl,--wrap,fim_db_set_all_unscanned \
                         -Wl,--wrap,fim_db_set_scanned -Wl,--wrap,get_user -Wl,--wrap,get_group \
                         -Wl,--wrap,fim_db_remove_path")

list(APPEND tests_names "test_syscheck_audit")
list(APPEND tests_flags "-Wl,--wrap,OS_ConnectUnixDomain -Wl,--wrap,IsSocket -Wl,--wrap,IsFile -Wl,--wrap,IsDir -Wl,--wrap,IsLink -Wl,--wrap,IsFile -Wl,--wrap,audit_restart \
                         -Wl,--wrap,_minfo -Wl,--wrap,_merror -Wl,--wrap,fopen -Wl,--wrap,fwrite -Wl,--wrap,fprintf -Wl,--wrap,fclose -Wl,--wrap,symlink -Wl,--wrap,unlink \
                         -Wl,--wrap,audit_open -Wl,--wrap,audit_get_rule_list -Wl,--wrap,audit_close -Wl,--wrap,mdebug1 -Wl,--wrap,_mwarn -Wl,--wrap,W_Vector_length -Wl,--wrap,search_audit_rule \
                         -Wl,--wrap,audit_add_rule -Wl,--wrap,W_Vector_insert_unique -Wl,--wrap,SendMSG -Wl,--wrap,fim_whodata_event \
                         -Wl,--wrap,openproc -Wl,--wrap,readproc -Wl,--wrap,freeproc -Wl,--wrap,closeproc -Wl,--wrap,_mdebug2 -Wl,--wrap,get_user -Wl,--wrap,get_group -Wl,--wrap,realpath")

list(APPEND tests_names "test_seechanges")
list(APPEND tests_flags " ")

list(APPEND tests_names "test_syscom")
list(APPEND tests_flags "-Wl,--wrap,getSyscheckConfig -Wl,--wrap,getRootcheckConfig -Wl,--wrap,getSyscheckInternalOptions -Wl,--wrap,fim_sync_push_msg")

list(APPEND tests_names "test_run_realtime")
list(APPEND tests_flags "-Wl,--wrap,inotify_init -Wl,--wrap,inotify_add_watch -Wl,--wrap,OSHash_Get_ex -Wl,--wrap,OSHash_Add_ex -Wl,--wrap,OSHash_Update_ex -Wl,--wrap,read \
                        -Wl,--wrap,OSHash_Create -Wl,--wrap,OSHash_Get -Wl,--wrap,rbtree_insert -Wl,--wrap,_merror -Wl,--wrap,W_Vector_insert_unique")

list(APPEND tests_names "test_syscheck_config")
list(APPEND tests_flags "-Wl,--wrap,_merror")

list(APPEND tests_names "test_syscheck")
list(APPEND tests_flags "-Wl,--wrap,_mwarn -Wl,--wrap,fim_db_init")

list(APPEND tests_names "test_fim_sync")
list(APPEND tests_flags "-Wl,--wrap,fim_send_sync_msg -Wl,--wrap,time -Wl,--wrap,_mwarn -Wl,--wrap,_mdebug1 \
                         -Wl,--wrap,_merror -Wl,--wrap,_mdebug2 -Wl,--wrap,queue_push_ex -Wl,--wrap,fim_db_get_row_path \
                         -Wl,--wrap,fim_db_get_data_checksum -Wl,--wrap,dbsync_check_msg -Wl,--wrap,fim_send_sync_msg \
                         -Wl,--wrap,fim_db_get_count_range -Wl,--wrap,fim_db_get_path -Wl,--wrap,fim_entry_json \
                         -Wl,--wrap,fim_db_data_checksum_range -Wl,--wrap,dbsync_state_msg \
                         -Wl,--wrap,fim_db_sync_path_range")

list(APPEND tests_names "test_run_check")
list(APPEND tests_flags "-Wl,--wrap,_minfo")

list(APPEND tests_names "test_syscheck_op")
list(APPEND tests_flags "-Wl,--wrap,rmdir_ex -Wl,--wrap,wreaddir -Wl,--wrap,_mdebug1 -Wl,--wrap,_mdebug2 \
                         -Wl,--wrap,_mwarn -Wl,--wrap,_merror -Wl,--wrap,getpwuid_r -Wl,--wrap,getgrgid \
                         -Wl,--wrap,cJSON_CreateArray -Wl,--wrap,cJSON_CreateObject -Wl,--wrap,wstr_split \
                         -Wl,--wrap,OS_ConnectUnixDomain -Wl,--wrap,OS_SendSecureTCP")

list(APPEND tests_names "test_fim_db")
list(APPEND tests_flags "-Wl,--wrap=w_is_file,--wrap=remove,--wrap=sqlite3_open_v2,--wrap=sqlite3_exec,--wrap=_merror \
                         -Wl,--wrap=sqlite3_prepare_v2,--wrap=sqlite3_step,--wrap=sqlite3_finalize,--wrap=sqlite3_close_v2 \
                         -Wl,--wrap=chmod,--wrap=sqlite3_free,--wrap=sqlite3_reset,--wrap=sqlite3_clear_bindings \
<<<<<<< HEAD
                         -Wl,--wrap=sqlite3_errmsg,--wrap=sqlite3_bind_int,--wrap=sqlite3_bind_text")
=======
                         -Wl,--wrap=sqlite3_errmsg,--wrap=sqlite3_bind_int,--wrap=sqlite3_bind_text,--wrap=sqlite3_column_int \
                         -Wl,--wrap=sqlite3_column_text,--wrap=printf")
>>>>>>> b8f5218d

list(APPEND tests_names "test_wdb_fim")
list(APPEND tests_flags "-Wl,--wrap,_merror -Wl,--wrap,_mdebug1 -Wl,--wrap,cJSON_Parse -Wl,--wrap,wdb_begin2 \
                         -Wl,--wrap,cJSON_Delete -Wl,--wrap,cJSON_GetStringValue -Wl,--wrap,cJSON_IsNumber \
                         -Wl,--wrap,cJSON_IsObject -Wl,--wrap,wdb_stmt_cache -Wl,--wrap,sqlite3_bind_text \
                         -Wl,--wrap,sqlite3_bind_int64 -Wl,--wrap,sqlite3_step")

list(APPEND tests_names "test_wdb_parser")
list(APPEND tests_flags "-Wl,--wrap,_mdebug2 -Wl,--wrap,_mdebug1 -Wl,--wrap,_merror -Wl,--wrap,_mwarn \
                         -Wl,--wrap,wdb_scan_info_get -Wl,--wrap,wdb_fim_update_date_entry -Wl,--wrap,wdb_fim_clean_old_entries \
                         -Wl,--wrap,wdb_scan_info_update -Wl,--wrap,wdb_scan_info_fim_checks_control -Wl,--wrap,wdb_syscheck_load \
                         -Wl,--wrap,wdb_fim_delete -Wl,--wrap,wdb_syscheck_save -Wl,--wrap,wdb_syscheck_save2 \
                         -Wl,--wrap,wdbi_query_checksum -Wl,--wrap,wdbi_query_clear")

list(APPEND tests_names "test_analysisd_syscheck")
list(APPEND tests_flags "-Wl,--wrap,wdbc_query_ex -Wl,--wrap,wdbc_parse_result -Wl,--wrap,_merror -Wl,--wrap,_mdebug1")

list(APPEND tests_names "test_wdb_integrity")
list(APPEND tests_flags "-Wl,--wrap,_mdebug1 -Wl,--wrap,wdb_stmt_cache -Wl,--wrap,sqlite3_step -Wl,--wrap,sqlite3_errmsg \
                         -Wl,--wrap,EVP_DigestInit_ex -Wl,--wrap,EVP_DigestUpdate -Wl,--wrap,_DigestFinal_ex \
                         -Wl,--wrap,sqlite3_column_text -Wl,--wrap,_mdebug2")

list(APPEND tests_names "test_dbsync")
list(APPEND tests_flags "-Wl,--wrap,_merror -Wl,--wrap,OS_ConnectUnixDomain -Wl,--wrap,OS_SendSecureTCP \
                         -Wl,--wrap,connect_to_remoted -Wl,--wrap,send_msg_to_agent -Wl,--wrap,wdbc_query_ex \
                         -Wl,--wrap,wdbc_parse_result")

# Config files
configure_file("test_syscheck.conf" "test_syscheck.conf" COPYONLY)


# Generate syscheck library
file(GLOB sysfiles ../syscheckd/*.o)
list(REMOVE_ITEM sysfiles ../syscheckd/main.o)
file(GLOB rootfiles ../rootcheck/*.o)

add_library(SYSCHECK_O STATIC ${sysfiles})
add_library(ROOTCHECK_O STATIC ${rootfiles})

set_source_files_properties(
  ${sysfiles}
  ${rootfiles}
  PROPERTIES
  EXTERNAL_OBJECT true
  GENERATED true
  )

set_target_properties(
  SYSCHECK_O
  ROOTCHECK_O
  PROPERTIES
  LINKER_LANGUAGE C
  )

target_link_libraries(SYSCHECK_O ROOTCHECK_O ${WAZUHLIB} ${WAZUHEXT} -lpthread)


# Generate analysisd library
file(GLOB analysisd_files
  ../analysisd/*.o
  ../analysisd/cdb/*.o
  ../analysisd/decoders/*.o
  ../analysisd/decoders/plugins/*.o)

add_library(ANALYSISD_O STATIC ${analysisd_files})

set_source_files_properties(
  ${analysisd_files}
  PROPERTIES
  EXTERNAL_OBJECT true
  GENERATED true
  )

set_target_properties(
  ANALYSISD_O
  PROPERTIES
  LINKER_LANGUAGE C
  )

target_link_libraries(ANALYSISD_O ${WAZUHLIB} ${WAZUHEXT} -lpthread)


# Compiling tests
list(LENGTH tests_names count)
math(EXPR count "${count} - 1")
foreach(counter RANGE ${count})
    list(GET tests_names ${counter} test_name)
    list(GET tests_flags ${counter} test_flags)

    add_executable(${test_name} ${test_name}.c)

    target_link_libraries(
        ${test_name}
        ${WAZUHLIB}
        ${WAZUHEXT}
        SYSCHECK_O
        ANALYSISD_O
        -lcmocka
        -fprofile-arcs
        -ftest-coverage
    )
    if(NOT test_flags STREQUAL " ")
        target_link_libraries(
            ${test_name}
            ${test_flags}
        )
    endif()
    add_test(${test_name} ${test_name})
endforeach()


# Coverage
find_program(LCOV_PATH lcov)
if(NOT LCOV_PATH)
  message(FATAL_ERROR "lcov not found! Aborting...")
endif()

find_program(GCOV_PATH gcov)
if(NOT GCOV_PATH)
  message(FATAL_ERROR "gcov not found! Aborting...")
endif()

find_program(GENHTML_PATH genhtml)
if(NOT GENHTML_PATH)
  message(FATAL_ERROR "genhtml not found! Aborting...")
endif()

add_custom_target(coverage
    # Cleanup lcov
    COMMAND ${LCOV_PATH} --gcov-tool ${GCOV_PATH} -directory ${SRC_FOLDER} --rc lcov_branch_coverage=1 --zerocounters

    # Create baseline to make sure untouched files show up in the report
    COMMAND ${LCOV_PATH} -q --gcov-tool ${GCOV_PATH} -c -i -d ${SRC_FOLDER} --rc lcov_branch_coverage=1 -o coverage.base

    # Run tests
    COMMAND ctest

    # Capturing lcov counters and generating report
    COMMAND ${LCOV_PATH} -q --gcov-tool ${GCOV_PATH} --directory ${SRC_FOLDER} --capture --rc lcov_branch_coverage=1 --output-file coverage.info

    # Add baseline counters
    COMMAND ${LCOV_PATH} -q --gcov-tool ${GCOV_PATH} -a coverage.base -a coverage.info --rc lcov_branch_coverage=1 --output-file coverage.total
    COMMAND ${LCOV_PATH} --gcov-tool ${GCOV_PATH} --remove coverage.total "*external/*" --rc lcov_branch_coverage=1 --output-file coverage.info.cleaned

    # Generate HTML report
    COMMAND ${GENHTML_PATH} -q --output-directory coverage-report --title "WAZUH unit-tests coverage" --rc lcov_branch_coverage=1 --legend coverage.info.cleaned

    # Clean counters
    COMMAND ${CMAKE_COMMAND} -E remove coverage.base coverage.total coverage.info.cleaned
)<|MERGE_RESOLUTION|>--- conflicted
+++ resolved
@@ -100,12 +100,8 @@
 list(APPEND tests_flags "-Wl,--wrap=w_is_file,--wrap=remove,--wrap=sqlite3_open_v2,--wrap=sqlite3_exec,--wrap=_merror \
                          -Wl,--wrap=sqlite3_prepare_v2,--wrap=sqlite3_step,--wrap=sqlite3_finalize,--wrap=sqlite3_close_v2 \
                          -Wl,--wrap=chmod,--wrap=sqlite3_free,--wrap=sqlite3_reset,--wrap=sqlite3_clear_bindings \
-<<<<<<< HEAD
-                         -Wl,--wrap=sqlite3_errmsg,--wrap=sqlite3_bind_int,--wrap=sqlite3_bind_text")
-=======
                          -Wl,--wrap=sqlite3_errmsg,--wrap=sqlite3_bind_int,--wrap=sqlite3_bind_text,--wrap=sqlite3_column_int \
                          -Wl,--wrap=sqlite3_column_text,--wrap=printf")
->>>>>>> b8f5218d
 
 list(APPEND tests_names "test_wdb_fim")
 list(APPEND tests_flags "-Wl,--wrap,_merror -Wl,--wrap,_mdebug1 -Wl,--wrap,cJSON_Parse -Wl,--wrap,wdb_begin2 \
