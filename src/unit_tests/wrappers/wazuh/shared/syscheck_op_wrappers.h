/* Copyright (C) 2015-2020, Wazuh Inc.
 * All rights reserved.
 *
 * This program is free software; you can redistribute it
 * and/or modify it under the terms of the GNU General Public
 * License (version 2) as published by the FSF - Free Software
 * Foundation
 */


#ifndef SYSCHECK_OP_WRAPPERS_H
#define SYSCHECK_OP_WRAPPERS_H

char *__wrap_decode_win_permissions(char *raw_perm);

int __wrap_delete_target_file(const char *path);

const char *__wrap_get_group(int gid);

#ifndef WIN32
char *__wrap_get_user(int uid);
#else
char *__wrap_get_user(const char *path, char **sid);

char *__wrap_get_file_user(const char *path, char **sid);
#endif

unsigned int __wrap_w_directory_exists(const char *path);

unsigned int __wrap_w_get_file_attrs(const char *file_path);

int __wrap_w_get_file_permissions(const char *file_path, char *permissions, int perm_size);

<<<<<<< HEAD
int __wrap_remove_empty_folders(const char *folder);

#endif
=======
#ifdef WIN32
/**
 * @brief This function loads the expect and will return of the function get_user
 */
void expect_get_user(const char *path, char **sid, char *user);

/**
 * @brief This function loads the expect and will return of the function get_user
 */
void expect_get_file_user(const char *path, char *sid, char *user);

/**
 * @brief This function loads the expect and will return of the function w_get_file_permissions
 */
void expect_w_get_file_permissions(const char *file_path, char *perms, int ret);

#else
/**
 * @brief This function loads the expect and will return of the function get_user
 */
void expect_get_user(int uid, char *ret);
#endif /*WIN32*/

/**
 * @brief This function loads the expect and will return of the function get_group
 */
void expect_get_group(int gid, char *ret);

#endif /*SYSCHECK_OP_WRAPPERS_H*/
>>>>>>> 6385d915
<|MERGE_RESOLUTION|>--- conflicted
+++ resolved
@@ -31,11 +31,8 @@
 
 int __wrap_w_get_file_permissions(const char *file_path, char *permissions, int perm_size);
 
-<<<<<<< HEAD
 int __wrap_remove_empty_folders(const char *folder);
 
-#endif
-=======
 #ifdef WIN32
 /**
  * @brief This function loads the expect and will return of the function get_user
@@ -64,5 +61,4 @@
  */
 void expect_get_group(int gid, char *ret);
 
-#endif /*SYSCHECK_OP_WRAPPERS_H*/
->>>>>>> 6385d915
+#endif /*SYSCHECK_OP_WRAPPERS_H*/